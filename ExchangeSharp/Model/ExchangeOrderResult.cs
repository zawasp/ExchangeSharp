--- conflicted
+++ resolved
@@ -110,11 +110,7 @@
         /// <param name="other">Order to append</param>
         public void AppendOrderWithOrder(ExchangeOrderResult other)
         {
-<<<<<<< HEAD
-            if (OrderId != null && (OrderId != other.OrderId || IsBuy != other.IsBuy))
-=======
             if (OrderId != null && Symbol != null && (OrderId != other.OrderId || IsBuy != other.IsBuy || Symbol != other.Symbol))
->>>>>>> ae0fb9c5
             {
                 throw new InvalidOperationException("Appending orders requires order id, symbol and is buy to match");
             }
