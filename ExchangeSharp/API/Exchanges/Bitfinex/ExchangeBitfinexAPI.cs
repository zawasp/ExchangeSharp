﻿/*
MIT LICENSE

Copyright 2017 Digital Ruby, LLC - http://www.digitalruby.com

Permission is hereby granted, free of charge, to any person obtaining a copy of this software and associated documentation files (the "Software"), to deal in the Software without restriction, including without limitation the rights to use, copy, modify, merge, publish, distribute, sublicense, and/or sell copies of the Software, and to permit persons to whom the Software is furnished to do so, subject to the following conditions:

The above copyright notice and this permission notice shall be included in all copies or substantial portions of the Software.

THE SOFTWARE IS PROVIDED "AS IS", WITHOUT WARRANTY OF ANY KIND, EXPRESS OR IMPLIED, INCLUDING BUT NOT LIMITED TO THE WARRANTIES OF MERCHANTABILITY, FITNESS FOR A PARTICULAR PURPOSE AND NONINFRINGEMENT. IN NO EVENT SHALL THE AUTHORS OR COPYRIGHT HOLDERS BE LIABLE FOR ANY CLAIM, DAMAGES OR OTHER LIABILITY, WHETHER IN AN ACTION OF CONTRACT, TORT OR OTHERWISE, ARISING FROM, OUT OF OR IN CONNECTION WITH THE SOFTWARE OR THE USE OR OTHER DEALINGS IN THE SOFTWARE.
*/

namespace ExchangeSharp
{
    using Newtonsoft.Json;
    using Newtonsoft.Json.Linq;
    using System;
    using System.Collections.Generic;
    using System.Globalization;
    using System.Linq;
    using System.Net;
    using System.Text;
    using System.Text.RegularExpressions;
    using System.Threading.Tasks;

    public sealed partial class ExchangeBitfinexAPI : ExchangeAPI
    {
        public override string BaseUrl { get; set; } = "https://api.bitfinex.com/v2";
<<<<<<< HEAD
        public override string BaseUrlWebSocket { get; set; } = "wss://api.bitfinex.com/ws/2";
        public override string Name => ExchangeName.Bitfinex;
=======
        public override string BaseUrlWebSocket { get; set; } = "wss://api.bitfinex.com/ws";
>>>>>>> d6a3d516

        public Dictionary<string, string> DepositMethodLookup { get; }

        public string BaseUrlV1 { get; set; } = "https://api.bitfinex.com/v1";

        public ExchangeBitfinexAPI()
        {
            NonceStyle = NonceStyle.UnixMillisecondsString;
            RateLimit = new RateGate(1, TimeSpan.FromSeconds(6.0));

            // List is from "Withdrawal Types" section https://docs.bitfinex.com/v1/reference#rest-auth-withdrawal
            DepositMethodLookup = new Dictionary<string, string>(StringComparer.OrdinalIgnoreCase)
            {
                ["AVT"] = "aventus",
                ["BCH"] = "bcash",
                ["BTC"] = "bitcoin",
                ["BTG"] = "bgold",
                ["DASH"] = "dash", // TODO: Bitfinex returns "DSH" as the symbol name in the API but on the site it is "DASH". How to normalize?
                ["EDO"] = "eidoo",
                ["ETC"] = "ethereumc",
                ["ETH"] = "ethereum",
                ["GNT"] = "golem",
                ["LTC"] = "litecoin",
                ["MIOTA"] = "iota",
                ["OMG"] = "omisego",
                ["SAN"] = "santiment",
                ["SNT"] = "status",
                ["XMR"] = "monero",
                ["XRP"] = "ripple",
                ["YYW"] = "yoyow",
                ["ZEC"] = "zcash",
            };

            SymbolSeparator = string.Empty;
        }

        public string NormalizeSymbolV1(string symbol)
        {
            return (symbol ?? string.Empty).Replace("-", string.Empty).ToLowerInvariant();
        }

        public async Task<IEnumerable<ExchangeOrderResult>> GetOrderDetailsInternalV2(string url, string symbol = null)
        {
            Dictionary<string, object> payload = await GetNoncePayloadAsync();
            payload["limit"] = 250;
            payload["start"] = CryptoUtility.UtcNow.Subtract(TimeSpan.FromDays(365.0)).UnixTimestampFromDateTimeMilliseconds();
            payload["end"] = CryptoUtility.UtcNow.UnixTimestampFromDateTimeMilliseconds();
            JToken result = await MakeJsonRequestAsync<JToken>(url, null, payload);
            Dictionary<string, List<JToken>> trades = new Dictionary<string, List<JToken>>(StringComparer.OrdinalIgnoreCase);
            if (result is JArray array)
            {
                foreach (JToken token in array)
                {
                    if (symbol == null || token[1].ToStringInvariant() == "t" + symbol.ToUpperInvariant())
                    {
                        string lookup = token[1].ToStringInvariant().Substring(1).ToLowerInvariant();
                        if (!trades.TryGetValue(lookup, out List<JToken> tradeList))
                        {
                            tradeList = trades[lookup] = new List<JToken>();
                        }
                        tradeList.Add(token);
                    }
                }
            }
            return ParseOrderV2(trades);
        }

        public override string PeriodSecondsToString(int seconds)
        {
            return base.PeriodSecondsToString(seconds).Replace("d", "D"); // WTF Bitfinex, capital D???
        }

        protected override async Task<IEnumerable<string>> OnGetSymbolsAsync()
        {
            var m = await GetSymbolsMetadataAsync();
            return m.Select(x => x.MarketName);
        }

        protected override async Task<IEnumerable<ExchangeMarket>> OnGetSymbolsMetadataAsync()
        {
            var markets = new List<ExchangeMarket>();
            JToken allPairs = await MakeJsonRequestAsync<JToken>("/symbols_details", BaseUrlV1);
            Match m;
            foreach (JToken pair in allPairs)
            {
                var market = new ExchangeMarket
                {
                    IsActive = true,
                    MarketName = NormalizeSymbol(pair["pair"].ToStringInvariant()),
                    MinTradeSize = pair["minimum_order_size"].ConvertInvariant<decimal>(),
                    MaxTradeSize = pair["maximum_order_size"].ConvertInvariant<decimal>()
                };
                m = Regex.Match(market.MarketName, "^(BTC|USD|ETH|GBP|JPY|EUR|EOS)");
                if (m.Success)
                {
                    market.MarketCurrency = m.Value;
                    market.BaseCurrency = market.MarketName.Substring(m.Length);
                }
                else
                {
                    m = Regex.Match(market.MarketName, "(BTC|USD|ETH|GBP|JPY|EUR|EOS)$");
                    if (m.Success)
                    {
                        market.MarketCurrency = market.MarketName.Substring(0, m.Index);
                        market.BaseCurrency = m.Value;
                    }
                    else
                    {
                        // TODO: Figure out a nicer way to handle newly added pairs
                        market.MarketCurrency = market.MarketName.Substring(0, 3);
                        market.BaseCurrency = market.MarketName.Substring(3);
                    }
                }
                int pricePrecision = pair["price_precision"].ConvertInvariant<int>();
                market.PriceStepSize = (decimal)Math.Pow(0.1, pricePrecision);
                markets.Add(market);
            }
            return markets;
        }

        protected override async Task<ExchangeTicker> OnGetTickerAsync(string symbol)
        {
            JToken ticker = await MakeJsonRequestAsync<JToken>("/ticker/t" + symbol);
            return this.ParseTicker(ticker, symbol, 2, 0, 6, 7);
        }

        protected override async Task<IEnumerable<KeyValuePair<string, ExchangeTicker>>> OnGetTickersAsync()
        {
            List<KeyValuePair<string, ExchangeTicker>> tickers = new List<KeyValuePair<string, ExchangeTicker>>();
            IReadOnlyCollection<string> symbols = (await GetSymbolsAsync()).ToArray();
            if (symbols != null && symbols.Count != 0)
            {
                StringBuilder symbolString = new StringBuilder();
                foreach (string symbol in symbols)
                {
                    symbolString.Append('t');
                    symbolString.Append(symbol.ToUpperInvariant());
                    symbolString.Append(',');
                }
                symbolString.Length--;
                JToken token = await MakeJsonRequestAsync<JToken>("/tickers?symbols=" + symbolString);
                DateTime now = CryptoUtility.UtcNow;
                foreach (JArray array in token)
                {
                    tickers.Add(new KeyValuePair<string, ExchangeTicker>(array[0].ToStringInvariant().Substring(1), new ExchangeTicker
                    {
                        Ask = array[3].ConvertInvariant<decimal>(),
                        Bid = array[1].ConvertInvariant<decimal>(),
                        Last = array[7].ConvertInvariant<decimal>(),
                        Volume = new ExchangeVolume
                        {
                            BaseVolume = array[8].ConvertInvariant<decimal>(),
                            BaseSymbol = array[0].ToStringInvariant(),
                            ConvertedVolume = array[8].ConvertInvariant<decimal>() * array[7].ConvertInvariant<decimal>(),
                            ConvertedSymbol = array[0].ToStringInvariant(),
                            Timestamp = now
                        }
                    }));
                }
            }
            return tickers;
        }

        protected override IWebSocket OnGetTickersWebSocket(Action<IReadOnlyCollection<KeyValuePair<string, ExchangeTicker>>> callback)
        {
            Dictionary<int, string> channelIdToSymbol = new Dictionary<int, string>();
            return ConnectWebSocket(string.Empty, (_socket, msg) =>
            {
                JToken token = JToken.Parse(msg.ToStringFromUTF8());
                if (token is JArray array)
                {
                    if (array.Count > 10)
                    {
                        List<KeyValuePair<string, ExchangeTicker>> tickerList = new List<KeyValuePair<string, ExchangeTicker>>();
                        if (channelIdToSymbol.TryGetValue(array[0].ConvertInvariant<int>(), out string symbol))
                        {
                            ExchangeTicker ticker = ParseTickerWebSocket(symbol, array);
                            if (ticker != null)
                            {
                                callback(new KeyValuePair<string, ExchangeTicker>[] { new KeyValuePair<string, ExchangeTicker>(symbol, ticker) });
                            }
                        }
                    }
                }
                else if (token["event"].ToStringInvariant() == "subscribed" && token["channel"].ToStringInvariant() == "ticker")
                {
                    // {"event":"subscribed","channel":"ticker","chanId":1,"pair":"BTCUSD"}
                    int channelId = token["chanId"].ConvertInvariant<int>();
                    channelIdToSymbol[channelId] = token["pair"].ToStringInvariant();
                }
                return Task.CompletedTask;
            }, async (_socket) =>
            {
                var symbols = await GetSymbolsAsync();
                foreach (var symbol in symbols)
                {
                    await _socket.SendMessageAsync(new { @event = "subscribe", channel = "ticker", pair = symbol });
                }
            });
        }

        protected override IWebSocket OnGetTradesWebSocket(Action<KeyValuePair<string, ExchangeTrade>> callback, params string[] symbols)
        {
            Dictionary<int, string> channelIdToSymbol = new Dictionary<int, string>();
            return ConnectWebSocket("/2", (_socket, msg) => //use websocket V2 (beta, but millisecond timestamp)
            {
                JToken token = JToken.Parse(msg.ToStringFromUTF8());
                if (token is JArray array)
                {
                    if (token[1].ToStringInvariant() == "hb")
                    {
<<<<<<< HEAD
                        if (token.Last.Count() > 9)
=======
                        // heartbeat
                    }
                    else if (token.Last.Last.HasValues == false)
                    {
                        //[29654, "tu", [270343572, 1532012917722, -0.003, 7465.636738]] "te"=temp/intention to execute "tu"=confirmed and ID is definitive
                        //chan id, -- , [ID       , timestamp    , amount, price      ]]
                        if (channelIdToSymbol.TryGetValue(array[0].ConvertInvariant<int>(), out string symbol))
>>>>>>> d6a3d516
                        {
                            if (token[1].ToStringInvariant() == "tu")
                            {
                                ExchangeTrade trade = ParseTradeWebSocket(token.Last);
                                if (trade != null)
                                {
                                    callback(new KeyValuePair<string, ExchangeTrade>(symbol, trade));
                                }
                            }
                        }
                    }
                    else
                    {
                        //parse snapshot here if needed
                    }
                }
                else if (token["event"].ToStringInvariant() == "subscribed" && token["channel"].ToStringInvariant() == "trades")
                {
                    //{"event": "subscribed","channel": "trades","chanId": 29654,"symbol": "tBTCUSD","pair": "BTCUSD"}
                    int channelId = token["chanId"].ConvertInvariant<int>();
                    channelIdToSymbol[channelId] = token["pair"].ToStringInvariant();
                }
                return Task.CompletedTask;
            }, async (_socket) =>
            {
<<<<<<< HEAD
                //_socket.SendMessage("{\"event\": \"subscribe\", \"channel\": \"ticker\", \"symbol\": \"" + "tBTCUSD" + "\" }");
                var symbols = GetSymbols();
                foreach (var symbol in symbols)
                {
                    _socket.SendMessage("{\"event\":\"subscribe\",\"channel\":\"ticker\",\"symbol\":\"" + symbol + "\"}");
                }
            });
        }

        protected override IWebSocket OnGetTradesWebSocket(Action<KeyValuePair<string, ExchangeTrade>> callback, params string[] symbols)
        {
            if (callback == null)
            {
                return null;
            }
            Dictionary<int, string> channelIdToSymbol = new Dictionary<int, string>();
            return ConnectWebSocket(string.Empty, (msg, _socket) =>
            {
                try
                {
                    JToken token = JToken.Parse(msg.ToStringFromUTF8());
                    if (token is JArray array)
                    {
                        if (token.Last.Last.HasValues == false)
                        {
                            //[29654, "tu", [270343572, 1532012917722, -0.003, 7465.636738]] "te"=temp/intention to execute "tu"=confirmed and ID is definitive
                            //chan id, -- , [ID       , timestamp    , amount, price      ]]
                            if (channelIdToSymbol.TryGetValue(array[0].ConvertInvariant<int>(), out string symbol))
                            {
                                if (token[1].ConvertInvariant<string>() == "tu")
                                {
                                    ExchangeTrade trade = ParseTradeWebSocket(symbol, token.Last);
                                    if (trade != null)
                                    {
                                        callback(new KeyValuePair<string, ExchangeTrade>(symbol, trade));
                                    }
                                }
                            }
                        }
                        else
                        {
                            //parse snapshot here if needed
                        }
                    }
                    else if (token["event"].ToStringInvariant() == "subscribed" && token["channel"].ToStringInvariant() == "trades")
                    {
                        //{"event": "subscribed","channel": "trades","chanId": 29654,"symbol": "tBTCUSD","pair": "BTCUSD"}
                        int channelId = token["chanId"].ConvertInvariant<int>();
                        channelIdToSymbol[channelId] = token["pair"].ToStringInvariant();
                    }
                }
                catch
                {
                }
            }, (_socket) =>
            {
                foreach (var symbol in symbols)
                {
                    string normalizedSymbol = NormalizeSymbol(symbol);
                    _socket.SendMessage("{\"event\":\"subscribe\",\"channel\":\"trades\",\"symbol\":\"" + normalizedSymbol + "\"}");
=======
                foreach (var symbol in symbols)
                {
                    await _socket.SendMessageAsync(new { @event = "subscribe", channel = "trades", symbol });
>>>>>>> d6a3d516
                }
            });
        }

        private ExchangeTrade ParseTradeWebSocket(JToken token)
        {
            decimal amount = token[2].ConvertInvariant<decimal>();
            return new ExchangeTrade
            {
                Id = token[0].ConvertInvariant<int>(),
                Timestamp = CryptoUtility.UnixTimeStampToDateTimeMilliseconds(token[1].ConvertInvariant<long>()),
                Amount = Math.Abs(amount),
                IsBuy = amount > 0,
                Price = token[3].ConvertInvariant<decimal>()
            };
        }

        protected override async Task<ExchangeOrderBook> OnGetOrderBookAsync(string symbol, int maxCount = 100)
        {
            ExchangeOrderBook orders = new ExchangeOrderBook();
            decimal[][] books = await MakeJsonRequestAsync<decimal[][]>("/book/t" + symbol + "/P0?len=" + maxCount);
            foreach (decimal[] book in books)
            {
                if (book[2] > 0m)
                {
                    orders.Bids[book[0]] = new ExchangeOrderPrice { Amount = book[2], Price = book[0] };
                }
                else
                {
                    orders.Asks[book[0]] = new ExchangeOrderPrice { Amount = -book[2], Price = book[0] };
                }
            }
            return orders;
        }

        protected override async Task OnGetHistoricalTradesAsync(Func<IEnumerable<ExchangeTrade>, bool> callback, string symbol, DateTime? startDate = null, DateTime? endDate = null)
        {
            const int maxCount = 100;
            string baseUrl = "/trades/t" + symbol + "/hist?sort=" + (startDate == null ? "-1" : "1") + "&limit=" + maxCount;
            string url;
            List<ExchangeTrade> trades = new List<ExchangeTrade>();
            decimal[][] tradeChunk;
            while (true)
            {
                url = baseUrl;
                if (startDate != null)
                {
                    url += "&start=" + (long)CryptoUtility.UnixTimestampFromDateTimeMilliseconds(startDate.Value);
                }
                tradeChunk = await MakeJsonRequestAsync<decimal[][]>(url);
                if (tradeChunk == null || tradeChunk.Length == 0)
                {
                    break;
                }
                if (startDate != null)
                {
                    startDate = CryptoUtility.UnixTimeStampToDateTimeMilliseconds((double)tradeChunk[tradeChunk.Length - 1][1]);
                }
                foreach (decimal[] tradeChunkPiece in tradeChunk)
                {
                    trades.Add(new ExchangeTrade { Amount = Math.Abs(tradeChunkPiece[2]), IsBuy = tradeChunkPiece[2] > 0m, Price = tradeChunkPiece[3], Timestamp = CryptoUtility.UnixTimeStampToDateTimeMilliseconds((double)tradeChunkPiece[1]), Id = (long)tradeChunkPiece[0] });
                }
                trades.Sort((t1, t2) => t1.Timestamp.CompareTo(t2.Timestamp));
                if (!callback(trades))
                {
                    break;
                }
                trades.Clear();
                if (tradeChunk.Length < maxCount || startDate == null)
                {
                    break;
                }
                await Task.Delay(5000);
            }
        }

        protected override async Task<IEnumerable<MarketCandle>> OnGetCandlesAsync(string symbol, int periodSeconds, DateTime? startDate = null, DateTime? endDate = null, int? limit = null)
        {
            // https://api.bitfinex.com/v2/candles/trade:1d:btcusd/hist?start=ms_start&end=ms_end
            List<MarketCandle> candles = new List<MarketCandle>();
            string periodString = PeriodSecondsToString(periodSeconds);
            string url = "/candles/trade:" + periodString + ":t" + symbol + "/hist?sort=1";
            if (startDate != null || endDate != null)
            {
                endDate = endDate ?? CryptoUtility.UtcNow;
                startDate = startDate ?? endDate.Value.Subtract(TimeSpan.FromDays(1.0));
                url += "&start=" + ((long)startDate.Value.UnixTimestampFromDateTimeMilliseconds()).ToStringInvariant();
                url += "&end=" + ((long)endDate.Value.UnixTimestampFromDateTimeMilliseconds()).ToStringInvariant();
            }
            if (limit != null)
            {
                url += "&limit=" + (limit.Value.ToStringInvariant());
            }
            JToken token = await MakeJsonRequestAsync<JToken>(url);

            /* MTS, OPEN, CLOSE, HIGH, LOW, VOL */
            foreach (JToken candle in token)
            {
                candles.Add(this.ParseCandle(candle, symbol, periodSeconds, 1, 3, 4, 2, 0, TimestampType.UnixMilliseconds, 5));
            }

            return candles;
        }

        protected override async Task<Dictionary<string, decimal>> OnGetAmountsAsync()
        {
            Dictionary<string, decimal> lookup = new Dictionary<string, decimal>(StringComparer.OrdinalIgnoreCase);
            JArray obj = await MakeJsonRequestAsync<Newtonsoft.Json.Linq.JArray>("/balances", BaseUrlV1, await GetNoncePayloadAsync());
            foreach (JToken token in obj)
            {
                if (token["type"].ToStringInvariant() == "exchange")
                {
                    decimal amount = token["amount"].ConvertInvariant<decimal>();
                    if (amount > 0m)
                    {
                        lookup[token["currency"].ToStringInvariant()] = amount;
                    }
                }
            }
            return lookup;
        }

        protected override async Task<Dictionary<string, decimal>> OnGetAmountsAvailableToTradeAsync()
        {
            Dictionary<string, decimal> lookup = new Dictionary<string, decimal>(StringComparer.OrdinalIgnoreCase);
            JArray obj = await MakeJsonRequestAsync<Newtonsoft.Json.Linq.JArray>("/balances", BaseUrlV1, await GetNoncePayloadAsync());
            foreach (JToken token in obj)
            {
                if (token["type"].ToStringInvariant() == "exchange")
                {
                    decimal amount = token["available"].ConvertInvariant<decimal>();
                    if (amount > 0m)
                    {
                        lookup[token["currency"].ToStringInvariant()] = amount;
                    }
                }
            }
            return lookup;
        }

        protected override async Task<ExchangeOrderResult> OnPlaceOrderAsync(ExchangeOrderRequest order)
        {
            string symbol = NormalizeSymbolV1(order.Symbol);
            Dictionary<string, object> payload = await GetNoncePayloadAsync();
            payload["symbol"] = symbol;
            payload["amount"] = (await ClampOrderQuantity(symbol, order.Amount)).ToStringInvariant();
            payload["side"] = (order.IsBuy ? "buy" : "sell");

            if (order.IsMargin)
            {
                payload["type"] = order.OrderType == OrderType.Market ? "market" : "limit";
            }
            else
            {
                payload["type"] = order.OrderType == OrderType.Market ? "exchange market" : "exchange limit";
            }

            if (order.OrderType != OrderType.Market)
            {
                payload["price"] = (await ClampOrderPrice(symbol, order.Price)).ToStringInvariant();
            }
            else
            {
                payload["price"] = "1";
            }
            order.ExtraParameters.CopyTo(payload);
            JToken obj = await MakeJsonRequestAsync<JToken>("/order/new", BaseUrlV1, payload);
            return ParseOrder(obj);
        }

        protected override async Task<ExchangeOrderResult> OnGetOrderDetailsAsync(string orderId, string symbol = null)
        {
            if (string.IsNullOrWhiteSpace(orderId))
            {
                return null;
            }

            Dictionary<string, object> payload = await GetNoncePayloadAsync();
            payload["order_id"] = orderId.ConvertInvariant<long>();
            JToken result = await MakeJsonRequestAsync<JToken>("/order/status", BaseUrlV1, payload);
            return ParseOrder(result);
        }

        protected override async Task<IEnumerable<ExchangeOrderResult>> OnGetOpenOrderDetailsAsync(string symbol = null)
        {
            return await GetOrderDetailsInternalAsync("/orders", symbol);
        }

        protected override async Task<IEnumerable<ExchangeOrderResult>> OnGetCompletedOrderDetailsAsync(string symbol = null, DateTime? afterDate = null)
        {
            if (string.IsNullOrWhiteSpace(symbol))
            {
                // HACK: Bitfinex does not provide a way to get all historical order details beyond a few days in one call, so we have to
                //  get the historical details one by one for each symbol.
                var symbols = (await GetSymbolsAsync()).Where(s => s.IndexOf("usd", StringComparison.OrdinalIgnoreCase) < 0 && s.IndexOf("btc", StringComparison.OrdinalIgnoreCase) >= 0);
                return await GetOrderDetailsInternalV1(symbols, afterDate);
            }

            // retrieve orders for the one symbol
            return await GetOrderDetailsInternalV1(new string[] { symbol }, afterDate);
        }

        protected override IWebSocket OnGetCompletedOrderDetailsWebSocket(Action<ExchangeOrderResult> callback)
        {
            return ConnectWebSocket(string.Empty, (_socket, msg) =>
            {
                JToken token = JToken.Parse(msg.ToStringFromUTF8());
                if (token is JArray array && array.Count > 1 && array[2] is JArray && array[1].ToStringInvariant() == "os")
                {
                    foreach (JToken orderToken in array[2])
                    {
                        callback.Invoke(ParseOrderWebSocket(orderToken));
                    }
                }
                return Task.CompletedTask;
            }, async (_socket) =>
            {
                object nonce = await GenerateNonceAsync();
                string authPayload = "AUTH" + nonce;
                string signature = CryptoUtility.SHA384Sign(authPayload, PrivateApiKey.ToUnsecureString());
                Dictionary<string, object> payload = new Dictionary<string, object>
                {
                    { "apiKey", PublicApiKey.ToUnsecureString() },
                    { "event", "auth" },
                    { "authPayload", authPayload },
                    { "authSig", signature }
                };
                string payloadJSON = CryptoUtility.GetJsonForPayload(payload);
                await _socket.SendMessageAsync(payloadJSON);
            });
        }

        protected override async Task OnCancelOrderAsync(string orderId, string symbol = null)
        {
            Dictionary<string, object> payload = await GetNoncePayloadAsync();
            payload["order_id"] = orderId.ConvertInvariant<long>();
            await MakeJsonRequestAsync<JToken>("/order/cancel", BaseUrlV1, payload);
        }

        protected override async Task<ExchangeDepositDetails> OnGetDepositAddressAsync(string symbol, bool forceRegenerate = false)
        {
            if (symbol.Length == 0)
            {
                throw new ArgumentNullException(nameof(symbol));
            }

            // IOTA addresses should never be used more than once
            if (symbol.Equals("MIOTA", StringComparison.OrdinalIgnoreCase))
            {
                forceRegenerate = true;
            }

            // symbol needs to be translated to full name of coin: bitcoin/litecoin/ethereum
            if (!DepositMethodLookup.TryGetValue(symbol, out string fullName))
            {
                fullName = symbol.ToLowerInvariant();
            }

            Dictionary<string, object> payload = await GetNoncePayloadAsync();
            payload["method"] = fullName;
            payload["wallet_name"] = "exchange";
            payload["renew"] = forceRegenerate ? 1 : 0;

            JToken result = await MakeJsonRequestAsync<JToken>("/deposit/new", BaseUrlV1, payload, "POST");
            var details = new ExchangeDepositDetails
            {
                Symbol = result["currency"].ToStringInvariant(),
            };
            if (result["address_pool"] != null)
            {
                details.Address = result["address_pool"].ToStringInvariant();
                details.AddressTag = result["address"].ToStringLowerInvariant();
            }
            else
            {
                details.Address = result["address"].ToStringInvariant();
            }

            return details;
        }

        /// <summary>Gets the deposit history for a symbol</summary>
        /// <param name="symbol">The symbol to check. Must be specified.</param>
        /// <returns>Collection of ExchangeCoinTransfers</returns>
        protected override async Task<IEnumerable<ExchangeTransaction>> OnGetDepositHistoryAsync(string symbol)
        {
            if (symbol.Length == 0)
            {
                throw new ArgumentNullException(nameof(symbol));
            }

            Dictionary<string, object> payload = await GetNoncePayloadAsync();
            payload["currency"] = symbol;

            JToken result = await MakeJsonRequestAsync<JToken>("/history/movements", BaseUrlV1, payload, "POST");
            var transactions = new List<ExchangeTransaction>();
            foreach (JToken token in result)
            {
                if (!string.Equals(token["type"].ToStringUpperInvariant(), "DEPOSIT"))
                {
                    continue;
                }

                var transaction = new ExchangeTransaction
                {
                    PaymentId = token["id"].ToStringInvariant(),
                    BlockchainTxId = token["txid"].ToStringInvariant(),
                    Symbol = token["currency"].ToStringUpperInvariant(),
                    Notes = token["description"].ToStringInvariant() + ", method: " + token["method"].ToStringInvariant(),
                    Amount = token["amount"].ConvertInvariant<decimal>(),
                    Address = token["address"].ToStringInvariant()
                };

                string status = token["status"].ToStringUpperInvariant();
                switch (status)
                {
                    case "COMPLETED":
                        transaction.Status = TransactionStatus.Complete;
                        break;
                    case "UNCONFIRMED":
                        transaction.Status = TransactionStatus.Processing;
                        break;
                    default:
                        transaction.Status = TransactionStatus.Unknown;
                        transaction.Notes += ", Unknown transaction status " + status;
                        break;
                }

                double unixTimestamp = token["timestamp"].ConvertInvariant<double>();
                transaction.Timestamp = unixTimestamp.UnixTimeStampToDateTimeSeconds();
                transaction.TxFee = token["fee"].ConvertInvariant<decimal>();

                transactions.Add(transaction);
            }

            return transactions;
        }

        /// <summary>A withdrawal request.</summary>
        /// <param name="withdrawalRequest">The withdrawal request.
        /// NOTE: Network fee must be subtracted from amount or withdrawal will fail</param>
        /// <returns>The withdrawal response</returns>
        protected override async Task<ExchangeWithdrawalResponse> OnWithdrawAsync(ExchangeWithdrawalRequest withdrawalRequest)
        {
            // symbol needs to be translated to full name of coin: bitcoin/litecoin/ethereum
            if (!DepositMethodLookup.TryGetValue(withdrawalRequest.Currency, out string fullName))
            {
                fullName = withdrawalRequest.Currency.ToLowerInvariant();
            }

            // Bitfinex adds the fee on top of what you request to withdrawal
            if (withdrawalRequest.TakeFeeFromAmount)
            {
                Dictionary<string, decimal> fees = await GetWithdrawalFeesAsync();
                if (fees.TryGetValue(withdrawalRequest.Currency, out decimal feeAmt))
                {
                    withdrawalRequest.Amount -= feeAmt;
                }
            }

            Dictionary<string, object> payload = await GetNoncePayloadAsync();
            payload["withdraw_type"] = fullName;
            payload["walletselected"] = "exchange";
            payload["amount"] = withdrawalRequest.Amount.ToString(CultureInfo.InvariantCulture); // API throws if this is a number not a string
            payload["address"] = withdrawalRequest.Address;

            if (!string.IsNullOrWhiteSpace(withdrawalRequest.AddressTag))
            {
                payload["payment_id"] = withdrawalRequest.AddressTag;
            }

            if (!string.IsNullOrWhiteSpace(withdrawalRequest.Description))
            {
                payload["account_name"] = withdrawalRequest.Description;
            }

            JToken result = await MakeJsonRequestAsync<JToken>("/withdraw", BaseUrlV1, payload, "POST");

            var resp = new ExchangeWithdrawalResponse();
            if (!string.Equals(result[0]["status"].ToStringInvariant(), "success", StringComparison.OrdinalIgnoreCase))
            {
                resp.Success = false;
            }

            resp.Id = result[0]["withdrawal_id"].ToStringInvariant();
            resp.Message = result[0]["message"].ToStringInvariant();
            return resp;
        }

        protected override async Task ProcessRequestAsync(IHttpWebRequest request, Dictionary<string, object> payload)
        {
            if (CanMakeAuthenticatedRequest(payload))
            {
                request.Method = "POST";
                request.AddHeader("content-type", "application/json");
                request.AddHeader("accept", "application/json");
                if (request.RequestUri.AbsolutePath.StartsWith("/v2"))
                {
                    string nonce = payload["nonce"].ToStringInvariant();
                    payload.Remove("nonce");
                    string json = JsonConvert.SerializeObject(payload);
                    string toSign = "/api" + request.RequestUri.PathAndQuery + nonce + json;
                    string hexSha384 = CryptoUtility.SHA384Sign(toSign, PrivateApiKey.ToUnsecureString());
                    request.AddHeader("bfx-nonce", nonce);
                    request.AddHeader("bfx-apikey", PublicApiKey.ToUnsecureString());
                    request.AddHeader("bfx-signature", hexSha384);
                    await CryptoUtility.WriteToRequestAsync(request, json);
                }
                else
                {
                    // bitfinex v1 doesn't put the payload in the post body it puts it in as a http header, so no need to write to request stream
                    payload.Add("request", request.RequestUri.AbsolutePath);
                    string json = JsonConvert.SerializeObject(payload);
                    string json64 = System.Convert.ToBase64String(json.ToBytesUTF8());
                    string hexSha384 = CryptoUtility.SHA384Sign(json64, PrivateApiKey.ToUnsecureString());
                    request.AddHeader("X-BFX-PAYLOAD", json64);
                    request.AddHeader("X-BFX-SIGNATURE", hexSha384);
                    request.AddHeader("X-BFX-APIKEY", PublicApiKey.ToUnsecureString());
                }
            }
        }

        protected override Task<IReadOnlyDictionary<string, ExchangeCurrency>> OnGetCurrenciesAsync()
        {
            throw new NotSupportedException("Bitfinex does not provide data about its currencies via the API");
        }

        private async Task<IEnumerable<ExchangeOrderResult>> GetOrderDetailsInternalAsync(string url, string symbol = null)
        {
            List<ExchangeOrderResult> orders = new List<ExchangeOrderResult>();
            symbol = NormalizeSymbolV1(symbol);
            JToken result = await MakeJsonRequestAsync<JToken>(url, BaseUrlV1, await GetNoncePayloadAsync());
            if (result is JArray array)
            {
                foreach (JToken token in array)
                {
                    if (symbol == null || token["symbol"].ToStringInvariant() == symbol)
                    {
                        orders.Add(ParseOrder(token));
                    }
                }
            }
            return orders;
        }

        private async Task<IEnumerable<ExchangeOrderResult>> GetOrderDetailsInternalV1(IEnumerable<string> symbols, DateTime? afterDate)
        {
            Dictionary<string, ExchangeOrderResult> orders = new Dictionary<string, ExchangeOrderResult>(StringComparer.OrdinalIgnoreCase);
            foreach (string symbol in symbols)
            {
                string normalizedSymbol = NormalizeSymbol(symbol);
                Dictionary<string, object> payload = await GetNoncePayloadAsync();
                payload["symbol"] = normalizedSymbol;
                payload["limit_trades"] = 250;
                if (afterDate != null)
                {
                    payload["timestamp"] = afterDate.Value.UnixTimestampFromDateTimeSeconds().ToStringInvariant();
                    payload["until"] = CryptoUtility.UtcNow.UnixTimestampFromDateTimeSeconds().ToStringInvariant();
                }
                JToken token = await MakeJsonRequestAsync<JToken>("/mytrades", BaseUrlV1, payload);
                foreach (JToken trade in token)
                {
                    ExchangeOrderResult subOrder = ParseTrade(trade, normalizedSymbol);
                    lock (orders)
                    {
                        if (orders.TryGetValue(subOrder.OrderId, out ExchangeOrderResult baseOrder))
                        {
                            baseOrder.AppendOrderWithOrder(subOrder);
                        }
                        else
                        {
                            orders[subOrder.OrderId] = subOrder;
                        }
                    }
                }
            }
            return orders.Values.OrderByDescending(o => o.OrderDate);
        }

        private ExchangeOrderResult ParseOrder(JToken order)
        {
            decimal amount = order["original_amount"].ConvertInvariant<decimal>();
            decimal amountFilled = order["executed_amount"].ConvertInvariant<decimal>();
            decimal price = order["price"].ConvertInvariant<decimal>();
            return new ExchangeOrderResult
            {
                Amount = amount,
                AmountFilled = amountFilled,
                Price = price,
                AveragePrice = order["avg_execution_price"].ConvertInvariant<decimal>(order["price"].ConvertInvariant<decimal>()),
                Message = string.Empty,
                OrderId = order["id"].ToStringInvariant(),
                Result = (amountFilled == amount ? ExchangeAPIOrderResult.Filled : (amountFilled == 0 ? ExchangeAPIOrderResult.Pending : ExchangeAPIOrderResult.FilledPartially)),
                OrderDate = CryptoUtility.UnixTimeStampToDateTimeSeconds(order["timestamp"].ConvertInvariant<double>()),
                Symbol = order["symbol"].ToStringInvariant(),
                IsBuy = order["side"].ToStringInvariant() == "buy"
            };
        }

        private ExchangeOrderResult ParseOrderWebSocket(JToken order)
        {
            /*
            [ 0, "os", [ [
                "<ORD_ID>",
                "<ORD_PAIR>",
                "<ORD_AMOUNT>",
                "<ORD_AMOUNT_ORIG>",
                "<ORD_TYPE>",
                "<ORD_STATUS>",
                "<ORD_PRICE>",
                "<ORD_PRICE_AVG>",
                "<ORD_CREATED_AT>",
                "<ORD_NOTIFY>",
                 "<ORD_HIDDEN>",
                "<ORD_OCO>"
            ] ] ];

            */

            decimal amount = order[2].ConvertInvariant<decimal>();
            return new ExchangeOrderResult
            {
                Amount = amount,
                AmountFilled = amount,
                Price = order[6].ConvertInvariant<decimal>(),
                AveragePrice = order[7].ConvertInvariant<decimal>(),
                IsBuy = (amount > 0m),
                OrderDate = CryptoUtility.UnixTimeStampToDateTimeMilliseconds(order[8].ConvertInvariant<long>()),
                OrderId = order[0].ToStringInvariant(),
                Result = ExchangeAPIOrderResult.Filled,
                Symbol = order[1].ToStringInvariant()
            };
        }

        private IEnumerable<ExchangeOrderResult> ParseOrderV2(Dictionary<string, List<JToken>> trades)
        {

            /*
            [
            ID	integer	Trade database id
            PAIR	string	Pair (BTCUSD, …)
            MTS_CREATE	integer	Execution timestamp
            ORDER_ID	integer	Order id
            EXEC_AMOUNT	float	Positive means buy, negative means sell
            EXEC_PRICE	float	Execution price
            ORDER_TYPE	string	Order type
            ORDER_PRICE	float	Order price
            MAKER	int	1 if true, 0 if false
            FEE	float	Fee
            FEE_CURRENCY	string	Fee currency
            ],
            */

            foreach (var kv in trades)
            {
                ExchangeOrderResult order = new ExchangeOrderResult { Result = ExchangeAPIOrderResult.Filled };
                foreach (JToken trade in kv.Value)
                {
                    ExchangeOrderResult append = new ExchangeOrderResult { Symbol = kv.Key, OrderId = trade[3].ToStringInvariant() };
                    append.Amount = append.AmountFilled = Math.Abs(trade[4].ConvertInvariant<decimal>());
                    append.Price = trade[7].ConvertInvariant<decimal>();
                    append.AveragePrice = trade[5].ConvertInvariant<decimal>();
                    append.IsBuy = trade[4].ConvertInvariant<decimal>() >= 0m;
                    append.OrderDate = CryptoUtility.UnixTimeStampToDateTimeMilliseconds(trade[2].ConvertInvariant<long>());
                    append.OrderId = trade[3].ToStringInvariant();
                    order.AppendOrderWithOrder(append);
                }
                yield return order;
            }
        }

        private ExchangeOrderResult ParseTrade(JToken trade, string symbol)
        {
            /*
            [{
              "price":"246.94",
              "amount":"1.0",
              "timestamp":"1444141857.0",
              "exchange":"",
              "type":"Buy",
              "fee_currency":"USD",
              "fee_amount":"-0.49388",
              "tid":11970839,
              "order_id":446913929
            }]
            */
            return new ExchangeOrderResult
            {
                Amount = trade["amount"].ConvertInvariant<decimal>(),
                AmountFilled = trade["amount"].ConvertInvariant<decimal>(),
                AveragePrice = trade["price"].ConvertInvariant<decimal>(),
                IsBuy = trade["type"].ToStringUpperInvariant() == "BUY",
                OrderDate = CryptoUtility.UnixTimeStampToDateTimeSeconds(trade["timestamp"].ConvertInvariant<double>()),
                OrderId = trade["order_id"].ToStringInvariant(),
                Result = ExchangeAPIOrderResult.Filled,
                Symbol = symbol
            };
        }

        private ExchangeTicker ParseTickerWebSocket(string symbol, JToken token)
        {
<<<<<<< HEAD
            decimal last = token.Last[6].ConvertInvariant<decimal>();
            decimal volume = token.Last[7].ConvertInvariant<decimal>();
            return new ExchangeTicker
            {
                Ask = token.Last[3].ConvertInvariant<decimal>(),
                Bid = token.Last[1].ConvertInvariant<decimal>(),
                Last = last,
                Volume = new ExchangeVolume
                {
                    BaseVolume = volume,
                    BaseSymbol = symbol,
                    ConvertedVolume = volume * last,
                    ConvertedSymbol = symbol,
                    Timestamp = DateTime.UtcNow
                }
            };
=======
            return this.ParseTicker(token, symbol, 3, 1, 7, 8);
>>>>>>> d6a3d516
        }

        private ExchangeTrade ParseTradeWebSocket(string symbol, JToken token)
        {
            decimal amount = token[2].ConvertInvariant<decimal>();
            return new ExchangeTrade
            {
                Id = token[0].ConvertInvariant<int>(),
                Timestamp = CryptoUtility.UnixTimeStampLocalToDateTimeMilliseconds(token[1].ConvertInvariant<double>()),
                Amount = Math.Abs(amount),
                IsBuy = amount > 0 ? true : false,
                Price = token[3].ConvertInvariant<decimal>()
            };
        }

        /// <summary>Gets the withdrawal fees for various currencies.</summary>
        /// <returns>A dictionary of symbol-fee pairs</returns>
        private async Task<Dictionary<string, decimal>> GetWithdrawalFeesAsync()
        {
            JToken obj = await MakeJsonRequestAsync<JToken>("/account_fees", BaseUrlV1, await GetNoncePayloadAsync());
            var fees = new Dictionary<string, decimal>(StringComparer.OrdinalIgnoreCase);
            foreach (var jToken in obj["withdraw"])
            {
                var prop = (JProperty)jToken;
                fees[prop.Name] = prop.Value.ConvertInvariant<decimal>();
            }

            return fees;
        }
    }

    public partial class ExchangeName { public const string Bitfinex = "Bitfinex"; }
}<|MERGE_RESOLUTION|>--- conflicted
+++ resolved
@@ -26,12 +26,7 @@
     public sealed partial class ExchangeBitfinexAPI : ExchangeAPI
     {
         public override string BaseUrl { get; set; } = "https://api.bitfinex.com/v2";
-<<<<<<< HEAD
-        public override string BaseUrlWebSocket { get; set; } = "wss://api.bitfinex.com/ws/2";
-        public override string Name => ExchangeName.Bitfinex;
-=======
         public override string BaseUrlWebSocket { get; set; } = "wss://api.bitfinex.com/ws";
->>>>>>> d6a3d516
 
         public Dictionary<string, string> DepositMethodLookup { get; }
 
@@ -243,9 +238,6 @@
                 {
                     if (token[1].ToStringInvariant() == "hb")
                     {
-<<<<<<< HEAD
-                        if (token.Last.Count() > 9)
-=======
                         // heartbeat
                     }
                     else if (token.Last.Last.HasValues == false)
@@ -253,7 +245,6 @@
                         //[29654, "tu", [270343572, 1532012917722, -0.003, 7465.636738]] "te"=temp/intention to execute "tu"=confirmed and ID is definitive
                         //chan id, -- , [ID       , timestamp    , amount, price      ]]
                         if (channelIdToSymbol.TryGetValue(array[0].ConvertInvariant<int>(), out string symbol))
->>>>>>> d6a3d516
                         {
                             if (token[1].ToStringInvariant() == "tu")
                             {
@@ -279,72 +270,9 @@
                 return Task.CompletedTask;
             }, async (_socket) =>
             {
-<<<<<<< HEAD
-                //_socket.SendMessage("{\"event\": \"subscribe\", \"channel\": \"ticker\", \"symbol\": \"" + "tBTCUSD" + "\" }");
-                var symbols = GetSymbols();
                 foreach (var symbol in symbols)
                 {
-                    _socket.SendMessage("{\"event\":\"subscribe\",\"channel\":\"ticker\",\"symbol\":\"" + symbol + "\"}");
-                }
-            });
-        }
-
-        protected override IWebSocket OnGetTradesWebSocket(Action<KeyValuePair<string, ExchangeTrade>> callback, params string[] symbols)
-        {
-            if (callback == null)
-            {
-                return null;
-            }
-            Dictionary<int, string> channelIdToSymbol = new Dictionary<int, string>();
-            return ConnectWebSocket(string.Empty, (msg, _socket) =>
-            {
-                try
-                {
-                    JToken token = JToken.Parse(msg.ToStringFromUTF8());
-                    if (token is JArray array)
-                    {
-                        if (token.Last.Last.HasValues == false)
-                        {
-                            //[29654, "tu", [270343572, 1532012917722, -0.003, 7465.636738]] "te"=temp/intention to execute "tu"=confirmed and ID is definitive
-                            //chan id, -- , [ID       , timestamp    , amount, price      ]]
-                            if (channelIdToSymbol.TryGetValue(array[0].ConvertInvariant<int>(), out string symbol))
-                            {
-                                if (token[1].ConvertInvariant<string>() == "tu")
-                                {
-                                    ExchangeTrade trade = ParseTradeWebSocket(symbol, token.Last);
-                                    if (trade != null)
-                                    {
-                                        callback(new KeyValuePair<string, ExchangeTrade>(symbol, trade));
-                                    }
-                                }
-                            }
-                        }
-                        else
-                        {
-                            //parse snapshot here if needed
-                        }
-                    }
-                    else if (token["event"].ToStringInvariant() == "subscribed" && token["channel"].ToStringInvariant() == "trades")
-                    {
-                        //{"event": "subscribed","channel": "trades","chanId": 29654,"symbol": "tBTCUSD","pair": "BTCUSD"}
-                        int channelId = token["chanId"].ConvertInvariant<int>();
-                        channelIdToSymbol[channelId] = token["pair"].ToStringInvariant();
-                    }
-                }
-                catch
-                {
-                }
-            }, (_socket) =>
-            {
-                foreach (var symbol in symbols)
-                {
-                    string normalizedSymbol = NormalizeSymbol(symbol);
-                    _socket.SendMessage("{\"event\":\"subscribe\",\"channel\":\"trades\",\"symbol\":\"" + normalizedSymbol + "\"}");
-=======
-                foreach (var symbol in symbols)
-                {
                     await _socket.SendMessageAsync(new { @event = "subscribe", channel = "trades", symbol });
->>>>>>> d6a3d516
                 }
             });
         }
@@ -861,7 +789,6 @@
                  "<ORD_HIDDEN>",
                 "<ORD_OCO>"
             ] ] ];
-
             */
 
             decimal amount = order[2].ConvertInvariant<decimal>();
@@ -946,39 +873,7 @@
 
         private ExchangeTicker ParseTickerWebSocket(string symbol, JToken token)
         {
-<<<<<<< HEAD
-            decimal last = token.Last[6].ConvertInvariant<decimal>();
-            decimal volume = token.Last[7].ConvertInvariant<decimal>();
-            return new ExchangeTicker
-            {
-                Ask = token.Last[3].ConvertInvariant<decimal>(),
-                Bid = token.Last[1].ConvertInvariant<decimal>(),
-                Last = last,
-                Volume = new ExchangeVolume
-                {
-                    BaseVolume = volume,
-                    BaseSymbol = symbol,
-                    ConvertedVolume = volume * last,
-                    ConvertedSymbol = symbol,
-                    Timestamp = DateTime.UtcNow
-                }
-            };
-=======
             return this.ParseTicker(token, symbol, 3, 1, 7, 8);
->>>>>>> d6a3d516
-        }
-
-        private ExchangeTrade ParseTradeWebSocket(string symbol, JToken token)
-        {
-            decimal amount = token[2].ConvertInvariant<decimal>();
-            return new ExchangeTrade
-            {
-                Id = token[0].ConvertInvariant<int>(),
-                Timestamp = CryptoUtility.UnixTimeStampLocalToDateTimeMilliseconds(token[1].ConvertInvariant<double>()),
-                Amount = Math.Abs(amount),
-                IsBuy = amount > 0 ? true : false,
-                Price = token[3].ConvertInvariant<decimal>()
-            };
         }
 
         /// <summary>Gets the withdrawal fees for various currencies.</summary>
