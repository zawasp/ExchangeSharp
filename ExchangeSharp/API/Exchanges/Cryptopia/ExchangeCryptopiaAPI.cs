﻿/*
MIT LICENSE

Copyright 2017 Digital Ruby, LLC - http://www.digitalruby.com

Permission is hereby granted, free of charge, to any person obtaining a copy of this software and associated documentation files (the "Software"), to deal in the Software without restriction, including without limitation the rights to use, copy, modify, merge, publish, distribute, sublicense, and/or sell copies of the Software, and to permit persons to whom the Software is furnished to do so, subject to the following conditions:

The above copyright notice and this permission notice shall be included in all copies or substantial portions of the Software.

THE SOFTWARE IS PROVIDED "AS IS", WITHOUT WARRANTY OF ANY KIND, EXPRESS OR IMPLIED, INCLUDING BUT NOT LIMITED TO THE WARRANTIES OF MERCHANTABILITY, FITNESS FOR A PARTICULAR PURPOSE AND NONINFRINGEMENT. IN NO EVENT SHALL THE AUTHORS OR COPYRIGHT HOLDERS BE LIABLE FOR ANY CLAIM, DAMAGES OR OTHER LIABILITY, WHETHER IN AN ACTION OF CONTRACT, TORT OR OTHERWISE, ARISING FROM, OUT OF OR IN CONNECTION WITH THE SOFTWARE OR THE USE OR OTHER DEALINGS IN THE SOFTWARE.
*/

using System;
using System.Collections.Generic;
using System.IO;
using System.Linq;
using System.Net;
using System.Security.Cryptography;
using System.Text;
using System.Threading.Tasks;

using Newtonsoft.Json.Linq;

namespace ExchangeSharp
{
    public sealed class ExchangeCryptopiaAPI : ExchangeAPI
    {
        public override string Name => ExchangeName.Cryptopia;
        public override string BaseUrl { get; set; } = "https://www.cryptopia.co.nz/api";

        public ExchangeCryptopiaAPI()
        {
            RequestContentType = "application/json";
            NonceStyle = NonceStyle.UnixMillisecondsString;
            SymbolSeparator = "/";
        }

        #region ProcessRequest 

        public override string NormalizeSymbol(string symbol)
        {
            return (symbol ?? string.Empty).Replace('/', '_').Replace('-', '_');
        }

        protected override async Task ProcessRequestAsync(HttpWebRequest request, Dictionary<string, object> payload)
        {
            // Only Private APIs are POST and need Authorization
            if (CanMakeAuthenticatedRequest(payload) && request.Method == "POST")
            {
                var requestContentBase64String = string.Empty;
                var nonce = payload["nonce"] as string;
                payload.Remove("nonce");

                var jsonContent = CryptoUtility.GetJsonForPayload(payload);
                if (!String.IsNullOrEmpty(jsonContent))
                {
                    using (var md5 = MD5.Create())
                    {
                        requestContentBase64String = Convert.ToBase64String(md5.ComputeHash(Encoding.UTF8.GetBytes(jsonContent)));
                    }
                }
                else request.ContentLength = 0;

                var baseSig = string.Concat(PublicApiKey.ToUnsecureString(), request.Method, Uri.EscapeDataString(request.RequestUri.AbsoluteUri).ToLower(), nonce, requestContentBase64String);
                var signature = CryptoUtility.SHA256SignBase64(baseSig, Convert.FromBase64String(PrivateApiKey.ToUnsecureString()));
                request.Headers.Add(HttpRequestHeader.Authorization,
                    $"amx {PublicApiKey.ToUnsecureString()}:{signature}:{nonce}");

                // Cryptopia is very picky on how the payload is passed. There might be a better way to do this, but this works...
                using (var stream = await request.GetRequestStreamAsync())
                {
                    var content = Encoding.UTF8.GetBytes(jsonContent);
                    stream.Write(content, 0, content.Length);
                }
            }
        }

        #endregion

        #region Public APIs

        protected override async Task<IReadOnlyDictionary<string, ExchangeCurrency>> OnGetCurrenciesAsync()
        {
            var currencies = new Dictionary<string, ExchangeCurrency>();
            //[{"Id":1, "Name":"Bitcoin", "Symbol":"BTC", "Algorithm":"sha256" "WithdrawFee":0.00010000, "MinWithdraw":0.00040000, "MinBaseTrade":0.0, "IsTipEnabled":false, "MinTip":0.0, "DepositConfirmations":6, "Status":"Maintenance","StatusMessage":"Unable to sync network","ListingStatus": "Active" }, ... ]
<<<<<<< HEAD
            var result = await MakeJsonRequestAsync<JToken>("/GetCurrencies");
            foreach(var token in result)
=======
            JToken result = await MakeJsonRequestAsync<JToken>("/GetCurrencies");
            foreach (JToken token in result)
>>>>>>> e6a8f124
            {
                var currency = new ExchangeCurrency()
                {
                    Name = token["Symbol"].ToStringInvariant(),
                    FullName = token["Name"].ToStringInvariant(),
                    MinConfirmations = token["DepositConfirmations"].ConvertInvariant<int>(),
                    Notes = token["StatusMessage"].ToStringInvariant(),
                    TxFee = token["WithdrawFee"].ConvertInvariant<decimal>()
                };

                bool enabled = !token["Status"].ToStringInvariant().Equals("Maintenance") && token["ListingStatus"].ToStringInvariant().Equals("Active");
                currency.DepositEnabled = enabled;
                currency.WithdrawalEnabled = enabled;

                currencies[token["Symbol"].ToStringInvariant()] = currency;
            }
            return currencies;
        }

        protected override async Task<IEnumerable<string>> OnGetSymbolsAsync()
        {
            var result = await MakeJsonRequestAsync<JToken>("/GetTradePairs");
            return result.Select(token => NormalizeSymbol(token["Label"].ToStringInvariant())).ToList();
        }

        protected override async Task<IEnumerable<ExchangeMarket>> OnGetSymbolsMetadataAsync()
        {
            var markets = new List<ExchangeMarket>();
            //[{ "Id":104, "Label":"LTC/BTC", "Currency":"Litecoin", "Symbol":"LTC", "BaseCurrency":"Bitcoin", "BaseSymbol":"BTC", "Status":"OK", "StatusMessage":"", "TradeFee":"0.20000000", "MinimumTrade":"0.00000001, "MaximumTrade":"1000000000.00000000", "MinimumBaseTrade":"0.00000500", "MaximumBaseTrade":"1000000000.00000000", "MinimumPrice":"0.00000001", "MaximumPrice":"1000000000.00000000" }, ... ]
<<<<<<< HEAD
            var result = await MakeJsonRequestAsync<JToken>("/GetTradePairs");
            foreach(var token in result)
=======
            JToken result = await MakeJsonRequestAsync<JToken>("/GetTradePairs");
            foreach (JToken token in result)
>>>>>>> e6a8f124
            {
                markets.Add(new ExchangeMarket()
                {
                    MarketName = token["Label"].ToStringInvariant(),
                    BaseCurrency = token["BaseSymbol"].ToStringInvariant(),
                    MarketCurrency = token["Symbol"].ToStringInvariant(),
                    MaxTradeSize = token["MaximumTrade"].ConvertInvariant<decimal>(),
                    MaxPrice = token["MaximumPrice"].ConvertInvariant<decimal>(),
                    MinTradeSize = token["MinimumTrade"].ConvertInvariant<decimal>(),
                    MinPrice = token["MinimumPrice"].ConvertInvariant<decimal>(),
                    IsActive = token["Status"].ToStringInvariant().Equals("OK")
                });
            }
            return markets;
        }

        protected override async Task<ExchangeTicker> OnGetTickerAsync(string symbol)
        {
            var result = await MakeJsonRequestAsync<JToken>("/GetMarket/" + NormalizeSymbol(symbol));
            return ParseTicker(result);
        }

        protected override async Task<IEnumerable<KeyValuePair<string, ExchangeTicker>>> OnGetTickersAsync()
        {
            var tickers = new List<KeyValuePair<string, ExchangeTicker>>();
            var result = await MakeJsonRequestAsync<JToken>("/GetMarkets");
            foreach (var token in result) tickers.Add(new KeyValuePair<string, ExchangeTicker>(token["Label"].ToStringInvariant(), ParseTicker(token)));
            return tickers;
        }

        protected override async Task<ExchangeOrderBook> OnGetOrderBookAsync(string symbol, int maxCount = 100)
        {
            // {"TradePairId":100,"Label":"DOT/BTC","Price":0.00000317,"Volume":333389.57231468,"Total":1.05684494}
            try
            {
                var token = await MakeJsonRequestAsync<JToken>(
                    "/GetMarketOrders/" + NormalizeSymbol(symbol) + "/" + maxCount.ToStringInvariant());
                return ExchangeAPIExtensions.ParseOrderBookFromJTokenDictionaries(token, "Sell", "Buy", "Price",
                    "Volume", maxCount: maxCount);
            }
            catch (AggregateException ae)
            {
                ae.Handle(ex => true);
            }
            catch (APIException ex)
            {

            }
            return new ExchangeOrderBook();
        }

        protected override async Task<IEnumerable<ExchangeTrade>> OnGetRecentTradesAsync(string symbol)
        {
            var trades = new List<ExchangeTrade>();
            // [{ "TradePairId":100,"Label":"LTC/BTC","Type":"Sell","Price":0.00006000, "Amount":499.99640000,"Total":0.02999978,"Timestamp": 1418297368}, ...]
            var token = await MakeJsonRequestAsync<JToken>("/GetMarketHistory/" + NormalizeSymbol(symbol));      // Default is last 24 hours
            foreach (var trade in token) trades.Add(ParseTrade(trade));
            return trades;
        }

        protected override async Task OnGetHistoricalTradesAsync(Func<IEnumerable<ExchangeTrade>, bool> callback, string symbol, DateTime? startDate = null, DateTime? endDate = null)
        {
<<<<<<< HEAD
            var hours = startDate == null ? "24" : ((DateTime.Now - startDate).Value.TotalHours).ToStringInvariant();
            var trades = new List<ExchangeTrade>();
            var token = await MakeJsonRequestAsync<JToken>("/GetMarketHistory/" + NormalizeSymbol(symbol) + "/" + hours);      
            foreach (var trade in token) trades.Add(ParseTrade(trade));
=======
            string hours = startDate == null ? "24" : ((DateTime.Now - startDate).Value.TotalHours).ToStringInvariant();
            List<ExchangeTrade> trades = new List<ExchangeTrade>();
            JToken token = await MakeJsonRequestAsync<JToken>("/GetMarketHistory/" + NormalizeSymbol(symbol) + "/" + hours);
            foreach (JToken trade in token) trades.Add(ParseTrade(trade));
>>>>>>> e6a8f124
            var rc = callback?.Invoke(trades);
            // should we loop here to get additional more recent trades after a delay? 
        }


        /// <summary>
        /// Cryptopia doesn't support GetCandles. It is possible to get all trades since startdate (filter by enddate if needed) and then aggregate into MarketCandles by periodSeconds 
        /// TODO: Aggregate Cryptopia Trades into Candles
        /// </summary>
        /// <param name="symbol"></param>
        /// <param name="periodSeconds"></param>
        /// <param name="startDate"></param>
        /// <param name="endDate"></param>
        /// <param name="limit"></param>
        /// <returns></returns>
        protected override Task<IEnumerable<MarketCandle>> OnGetCandlesAsync(string symbol, int periodSeconds, DateTime? startDate = null, DateTime? endDate = null, int? limit = null)
        {
            throw new NotImplementedException();
        }

        #endregion

        #region Private APIs

        protected override async Task<Dictionary<string, decimal>> OnGetAmountsAsync()
        {
            var amounts = new Dictionary<string, decimal>();

            var payload = await OnGetNoncePayloadAsync();
            payload.Add("Currency", "");

            // [ { "CurrencyId":1,"Symbol":"BTC","Total":"10300","Available":"6700.00000000","Unconfirmed":"2.00000000","HeldForTrades":"3400,00000000","PendingWithdraw":"200.00000000", "Address":"4HMjBARzTNdUpXCYkZDTHq8vmJQkdxXyFg","BaseAddress": "ZDTHq8vmJQkdxXyFgZDTHq8vmJQkdxXyFgZDTHq8vmJQkdxXyFg","Status":"OK", "StatusMessage":"" }, ... ]
            var token = await MakeJsonRequestAsync<JToken>("/GetBalance", null, payload, "POST");
            if (token.HasValues)
            {
                foreach (var currency in token)
                {
                    var amount = currency["Total"].ConvertInvariant<decimal>();
                    if (amount > 0) amounts.Add(currency["Symbol"].ToStringInvariant(), amount);
                }
            }
            return amounts;
        }

        protected override async Task<Dictionary<string, decimal>> OnGetAmountsAvailableToTradeAsync()
        {
            var amounts = new Dictionary<string, decimal>();

            var payload = await OnGetNoncePayloadAsync();
            payload.Add("Currency", "");

            // [ { "CurrencyId":1,"Symbol":"BTC","Total":"10300","Available":"6700.00000000","Unconfirmed":"2.00000000","HeldForTrades":"3400,00000000","PendingWithdraw":"200.00000000", "Address":"4HMjBARzTNdUpXCYkZDTHq8vmJQkdxXyFg","BaseAddress": "ZDTHq8vmJQkdxXyFgZDTHq8vmJQkdxXyFgZDTHq8vmJQkdxXyFg","Status":"OK", "StatusMessage":"" }, ... ]
            var token = await MakeJsonRequestAsync<JToken>("/GetBalance", null, payload, "POST");
            if (token.HasValues)
            {
                foreach (var currency in token)
                {
                    var amount = currency["Available"].ConvertInvariant<decimal>();
                    if (amount > 0) amounts.Add(currency["Symbol"].ToStringInvariant(), amount);
                }
            }
            return amounts;
        }

        protected override async Task<IEnumerable<ExchangeOrderResult>> OnGetCompletedOrderDetailsAsync(string symbol = null, DateTime? afterDate = null)
        {
            var orders = new List<ExchangeOrderResult>();

            var payload = await OnGetNoncePayloadAsync();
            if (!String.IsNullOrEmpty(symbol)) payload["Market"] = symbol;
            else payload["Market"] = string.Empty;

            // [ { "TradeId": 23467, "TradePairId": 100,"Market": "DOT/BTC","Type": "Buy","Rate": 0.00000034, "Amount": 145.98000000, "Total": "0.00004963", "Fee": "0.98760000", "TimeStamp":"2014-12-07T20:04:05.3947572" }, ... ]
            var token = await MakeJsonRequestAsync<JToken>("/GetTradeHistory", null, payload, "POST");
            foreach (var order in token)
            {
                orders.Add(new ExchangeOrderResult()
                {
                    OrderId = order["TradeId"].ConvertInvariant<int>().ToStringInvariant(),
                    Symbol = order["Market"].ToStringInvariant(),
                    Amount = order["Amount"].ConvertInvariant<decimal>(),
                    AmountFilled = order["Amount"].ConvertInvariant<decimal>(),       // It doesn't look like partial fills are supplied on closed orders
                    Price = order["Rate"].ConvertInvariant<decimal>(),
                    AveragePrice = order["Rate"].ConvertInvariant<decimal>(),
                    OrderDate = ConvertDateTimeInvariant(order["TimeStamp"]),
                    IsBuy = order["Type"].ToStringInvariant().Equals("Buy"),
                    Fees = order["Fee"].ConvertInvariant<decimal>(),
                    Result = ExchangeAPIOrderResult.Filled
                });
            }
            return orders;
        }

        protected override async Task<IEnumerable<ExchangeOrderResult>> OnGetOpenOrderDetailsAsync(string symbol = null)
        {
            var orders = new List<ExchangeOrderResult>();

            var payload = await OnGetNoncePayloadAsync();
            payload["Market"] = string.IsNullOrEmpty(symbol) ? string.Empty : symbol;

            //[ {"OrderId": 23467,"TradePairId": 100,"Market": "DOT/BTC","Type": "Buy","Rate": 0.00000034,"Amount": 145.98000000, "Total": "0.00004963", "Remaining": "23.98760000", "TimeStamp":"2014-12-07T20:04:05.3947572" }, ... ]
            var token = await MakeJsonRequestAsync<JToken>("/GetOpenOrders", null, payload, "POST");
            foreach (var data in token)
            {
                var order = new ExchangeOrderResult()
                {
                    OrderId = data["OrderId"].ConvertInvariant<int>().ToStringInvariant(),
                    OrderDate = ConvertDateTimeInvariant(data["TimeStamp"]),
                    Symbol = data["Market"].ToStringInvariant(),
                    Amount = data["Amount"].ConvertInvariant<decimal>(),
                    Price = data["Rate"].ConvertInvariant<decimal>(),
                    IsBuy = data["Type"].ToStringInvariant() == "Buy"
                };
                order.AveragePrice = order.Price;
                order.AmountFilled = order.Amount - data["Remaining"].ConvertInvariant<decimal>();
                if (order.AmountFilled == 0m) order.Result = ExchangeAPIOrderResult.Pending;
                else if (order.AmountFilled < order.Amount) order.Result = ExchangeAPIOrderResult.FilledPartially;
                else if (order.Amount == order.AmountFilled) order.Result = ExchangeAPIOrderResult.Filled;
                else order.Result = ExchangeAPIOrderResult.Unknown;

                orders.Add(order);
            }
            return orders;
        }


        /// <summary>
        /// Not directly supported by Cryptopia, and this API call is ambiguous between open and closed orders, so we'll get all Closed orders and filter for OrderId
        /// </summary>
        /// <param name="orderId"></param>
        /// <returns></returns>
        protected override async Task<ExchangeOrderResult> OnGetOrderDetailsAsync(string orderId, string symbol = null)
        {
            var orders = await GetCompletedOrderDetailsAsync();
            return orders.Where(o => o.OrderId == orderId).FirstOrDefault();
        }

        protected override async Task<ExchangeOrderResult> OnPlaceOrderAsync(ExchangeOrderRequest order)
        {
            var newOrder = new ExchangeOrderResult() { Result = ExchangeAPIOrderResult.Error };

            var payload = await OnGetNoncePayloadAsync();
            payload["Market"] = order.Symbol;
            payload["Type"] = order.IsBuy ? "Buy" : "Sell";
            payload["Rate"] = order.Price;
            payload["Amount"] = order.Amount;
            order.ExtraParameters.CopyTo(payload);

            // { "OrderId": 23467, "FilledOrders": [44310,44311] }  - They don't say what those FilledOrders are. It's possible they represent partially filled order ids for this orders. Don't know.
            var token = await MakeJsonRequestAsync<JToken>("/SubmitTrade", null, payload, "POST");
            if (token.HasValues && token["OrderId"] != null)
            {
                newOrder.OrderId = token["OrderId"].ConvertInvariant<int>().ToStringInvariant();
                newOrder.Result = ExchangeAPIOrderResult.Pending;           // Might we change this depending on what the filled orders are?
            }
            return newOrder;
        }

        // This should have a return value for success
        protected override async Task OnCancelOrderAsync(string orderId, string symbol = null)
        {
            var payload = await OnGetNoncePayloadAsync();
            payload["Type"] = "Trade";          // Cancel All by Market is supported. Here we're canceling by single Id
            payload["OrderId"] = int.Parse(orderId);
            // { "Success":true, "Error":null, "Data": [44310,44311]  }
            await MakeJsonRequestAsync<JToken>("/CancelTrade", null, payload, "POST");
        }

        /// <summary>
        /// Cryptopia does support filtering by Transaction Type (deposits and withdraws), but here we're returning both. The Tx Type will be returned in the Message field
        /// By Symbol isn't supported, so we'll filter. Also, the default limit is 100 transactions, we could possibly increase this to support the extra data we have to return for Symbol
        /// </summary>
        /// <param name="symbol"></param>
        /// <returns></returns>
        protected override async Task<IEnumerable<ExchangeTransaction>> OnGetDepositHistoryAsync(string symbol)
        {
            var deposits = new List<ExchangeTransaction>();
            var payload = await OnGetNoncePayloadAsync();
            // Uncomment as desired
            //payload["Type"] = "Deposit";
            //payload["Type"] = "Withdraw";
            //payload["Count"] = 100;

            // [ {"Id": 23467,"Currency": "DOT", "TxId": "6ddbaca454c97ba4e8a87a1cb49fa5ceace80b89eaced84b46a8f52c2b8c8ca3", "Type": "Deposit", "Amount": 145.98000000, "Fee": "0.00000000", "Status": "Confirmed", "Confirmations": "20", "TimeStamp":"2014-12-07T20:04:05.3947572", "Address": "" }, ... ]
<<<<<<< HEAD
            var token = await MakeJsonRequestAsync<JToken>("/GetTransactions", null, payload, "POST");
            foreach(var data in token)
=======
            JToken token = await MakeJsonRequestAsync<JToken>("/GetTransactions", null, payload, "POST");
            foreach (JToken data in token)
>>>>>>> e6a8f124
            {
                if (data["Currency"].ToStringInvariant().Equals(symbol))
                {
                    var tx = new ExchangeTransaction()
                    {
                        Address = data["Address"].ToStringInvariant(),
                        Amount = data["Amount"].ConvertInvariant<decimal>(),
                        BlockchainTxId = data["TxId"].ToStringInvariant(),
                        Notes = data["Type"].ToStringInvariant(),
                        PaymentId = data["Id"].ToStringInvariant(),
                        Timestamp = ConvertDateTimeInvariant(data["TimeStamp"]),
                        Symbol = data["Currency"].ToStringInvariant(),
                        TxFee = data["Fee"].ConvertInvariant<decimal>()
                    };
                    // They may support more status types, but it's not documented
                    switch ((string)data["Status"])
                    {
                        case "Confirmed": tx.Status = TransactionStatus.Complete; break;
                        case "Pending": tx.Status = TransactionStatus.Processing; break;
                        default: tx.Status = TransactionStatus.Unknown; break;
                    }
                    deposits.Add(tx);
                }
            }
            return deposits;
        }

        protected override async Task<ExchangeDepositDetails> OnGetDepositAddressAsync(string symbol, bool forceRegenerate = false)
        {

            var payload = await OnGetNoncePayloadAsync();
            payload["Currency"] = symbol;
<<<<<<< HEAD
            var token = await MakeJsonRequestAsync<JToken>("/GetDepositAddress", null, payload, "POST");
            if (token["Address"] == null ) return null;
=======
            JToken token = await MakeJsonRequestAsync<JToken>("/GetDepositAddress", null, payload, "POST");
            if (token["Address"] == null) return null;
>>>>>>> e6a8f124
            return new ExchangeDepositDetails()
            {
                Symbol = symbol,
                Address = token["Address"].ToStringInvariant(),
                AddressTag = token["BaseAddress"].ToStringInvariant()
            };
        }

        protected override async Task<ExchangeWithdrawalResponse> OnWithdrawAsync(ExchangeWithdrawalRequest withdrawalRequest)
        {
            var response = new ExchangeWithdrawalResponse { Success = false };

            var payload = await OnGetNoncePayloadAsync();
            payload.Add("Currency", withdrawalRequest.Symbol);
            payload.Add("Address", withdrawalRequest.Address);
            if (!string.IsNullOrEmpty(withdrawalRequest.AddressTag)) payload.Add("PaymentId", withdrawalRequest.AddressTag);
            payload.Add("Amount", withdrawalRequest.Amount);
            var token = await MakeJsonRequestAsync<JToken>("/SubmitWithdraw", null, payload, "POST");
            response.Id = token.ConvertInvariant<int>().ToStringInvariant();
            response.Success = true;
            return response;
        }


        #endregion

        #region Private Functions

        private ExchangeTicker ParseTicker(JToken token)
        {
            // [{ "TradePairId":100,"Label":"LTC/BTC","AskPrice":0.00006000,"BidPrice":0.02000000,"Low":0.00006000,"High":0.00006000,"Volume":1000.05639978,"LastPrice":0.00006000,"BuyVolume":34455.678,"SellVolume":67003436.37658233,"Change":-400.00000000,"Open": 0.00000500,"Close": 0.00000600, "BaseVolume": 3.58675866,"BaseBuyVolume": 11.25364758, "BaseSellVolume": 3456.06746543 }, ... ]
            var symbols = token["Label"].ToStringInvariant().Split('/');
            var ticker = new ExchangeTicker()
            {
                Id = token["TradePairId"].ToStringInvariant(),
                Ask = token["AskPrice"].ConvertInvariant<decimal>(),
                Bid = token["BidPrice"].ConvertInvariant<decimal>(),
                Last = token["LastPrice"].ConvertInvariant<decimal>(),
                // Since we're parsing a ticker for a market, we'll use the volume/baseVolume fields here and ignore the Buy/Sell Volumes
                // This is a quess as to ambiguous intent of these fields.
                Volume = new ExchangeVolume()
                {
                    BaseSymbol = symbols[0],
                    ConvertedSymbol = symbols[1],
                    BaseVolume = token["Volume"].ConvertInvariant<decimal>(),
                    ConvertedVolume = token["BaseVolume"].ConvertInvariant<decimal>(),
                    Timestamp = DateTime.UtcNow           // No TimeStamp is returned, but Now seems appropriate
                }
            };
            return ticker;
        }

        private ExchangeTrade ParseTrade(JToken token)
        {
            // [{ "TradePairId":100,"Label":"LTC/BTC","Type":"Sell","Price":0.00006000, "Amount":499.99640000,"Total":0.02999978,"Timestamp": 1418297368}, ...]
            var trade = new ExchangeTrade()
            {
                Timestamp = DateTimeOffset.FromUnixTimeSeconds(token["Timestamp"].ConvertInvariant<long>()).DateTime,
                Amount = token["Amount"].ConvertInvariant<decimal>(),
                Price = token["Price"].ConvertInvariant<decimal>(),
                IsBuy = token["Type"].ToStringInvariant().Equals("Buy")
            };
            return trade;
        }

        #endregion

    }
}<|MERGE_RESOLUTION|>--- conflicted
+++ resolved
@@ -47,29 +47,28 @@
             // Only Private APIs are POST and need Authorization
             if (CanMakeAuthenticatedRequest(payload) && request.Method == "POST")
             {
-                var requestContentBase64String = string.Empty;
-                var nonce = payload["nonce"] as string;
+                string requestContentBase64String = string.Empty;
+                string nonce = payload["nonce"] as string;
                 payload.Remove("nonce");
 
-                var jsonContent = CryptoUtility.GetJsonForPayload(payload);
+                string jsonContent = CryptoUtility.GetJsonForPayload(payload);
                 if (!String.IsNullOrEmpty(jsonContent))
                 {
-                    using (var md5 = MD5.Create())
+                    using (MD5 md5 = MD5.Create())
                     {
                         requestContentBase64String = Convert.ToBase64String(md5.ComputeHash(Encoding.UTF8.GetBytes(jsonContent)));
                     }
                 }
                 else request.ContentLength = 0;
 
-                var baseSig = string.Concat(PublicApiKey.ToUnsecureString(), request.Method, Uri.EscapeDataString(request.RequestUri.AbsoluteUri).ToLower(), nonce, requestContentBase64String);
-                var signature = CryptoUtility.SHA256SignBase64(baseSig, Convert.FromBase64String(PrivateApiKey.ToUnsecureString()));
-                request.Headers.Add(HttpRequestHeader.Authorization,
-                    $"amx {PublicApiKey.ToUnsecureString()}:{signature}:{nonce}");
+                string baseSig = string.Concat(PublicApiKey.ToUnsecureString(), request.Method, Uri.EscapeDataString(request.RequestUri.AbsoluteUri).ToLower(), nonce, requestContentBase64String);
+                string signature = CryptoUtility.SHA256SignBase64(baseSig, Convert.FromBase64String(PrivateApiKey.ToUnsecureString()));
+                request.Headers.Add(HttpRequestHeader.Authorization, string.Format("amx {0}:{1}:{2}", PublicApiKey.ToUnsecureString(), signature, nonce));
 
                 // Cryptopia is very picky on how the payload is passed. There might be a better way to do this, but this works...
-                using (var stream = await request.GetRequestStreamAsync())
-                {
-                    var content = Encoding.UTF8.GetBytes(jsonContent);
+                using (Stream stream = await request.GetRequestStreamAsync())
+                {
+                    byte[] content = Encoding.UTF8.GetBytes(jsonContent);
                     stream.Write(content, 0, content.Length);
                 }
             }
@@ -81,17 +80,12 @@
 
         protected override async Task<IReadOnlyDictionary<string, ExchangeCurrency>> OnGetCurrenciesAsync()
         {
-            var currencies = new Dictionary<string, ExchangeCurrency>();
+            Dictionary<string, ExchangeCurrency> currencies = new Dictionary<string, ExchangeCurrency>();
             //[{"Id":1, "Name":"Bitcoin", "Symbol":"BTC", "Algorithm":"sha256" "WithdrawFee":0.00010000, "MinWithdraw":0.00040000, "MinBaseTrade":0.0, "IsTipEnabled":false, "MinTip":0.0, "DepositConfirmations":6, "Status":"Maintenance","StatusMessage":"Unable to sync network","ListingStatus": "Active" }, ... ]
-<<<<<<< HEAD
-            var result = await MakeJsonRequestAsync<JToken>("/GetCurrencies");
-            foreach(var token in result)
-=======
             JToken result = await MakeJsonRequestAsync<JToken>("/GetCurrencies");
             foreach (JToken token in result)
->>>>>>> e6a8f124
-            {
-                var currency = new ExchangeCurrency()
+            {
+                ExchangeCurrency currency = new ExchangeCurrency()
                 {
                     Name = token["Symbol"].ToStringInvariant(),
                     FullName = token["Name"].ToStringInvariant(),
@@ -111,21 +105,21 @@
 
         protected override async Task<IEnumerable<string>> OnGetSymbolsAsync()
         {
-            var result = await MakeJsonRequestAsync<JToken>("/GetTradePairs");
-            return result.Select(token => NormalizeSymbol(token["Label"].ToStringInvariant())).ToList();
-        }
-
-        protected override async Task<IEnumerable<ExchangeMarket>> OnGetSymbolsMetadataAsync()
-        {
-            var markets = new List<ExchangeMarket>();
-            //[{ "Id":104, "Label":"LTC/BTC", "Currency":"Litecoin", "Symbol":"LTC", "BaseCurrency":"Bitcoin", "BaseSymbol":"BTC", "Status":"OK", "StatusMessage":"", "TradeFee":"0.20000000", "MinimumTrade":"0.00000001, "MaximumTrade":"1000000000.00000000", "MinimumBaseTrade":"0.00000500", "MaximumBaseTrade":"1000000000.00000000", "MinimumPrice":"0.00000001", "MaximumPrice":"1000000000.00000000" }, ... ]
-<<<<<<< HEAD
-            var result = await MakeJsonRequestAsync<JToken>("/GetTradePairs");
-            foreach(var token in result)
-=======
+            List<string> symbols = new List<string>();
             JToken result = await MakeJsonRequestAsync<JToken>("/GetTradePairs");
             foreach (JToken token in result)
->>>>>>> e6a8f124
+            {
+                symbols.Add(token["Label"].ToStringInvariant());
+            }
+            return symbols;
+        }
+
+        protected override async Task<IEnumerable<ExchangeMarket>> OnGetSymbolsMetadataAsync()
+        {
+            List<ExchangeMarket> markets = new List<ExchangeMarket>();
+            //[{ "Id":104, "Label":"LTC/BTC", "Currency":"Litecoin", "Symbol":"LTC", "BaseCurrency":"Bitcoin", "BaseSymbol":"BTC", "Status":"OK", "StatusMessage":"", "TradeFee":"0.20000000", "MinimumTrade":"0.00000001, "MaximumTrade":"1000000000.00000000", "MinimumBaseTrade":"0.00000500", "MaximumBaseTrade":"1000000000.00000000", "MinimumPrice":"0.00000001", "MaximumPrice":"1000000000.00000000" }, ... ]
+            JToken result = await MakeJsonRequestAsync<JToken>("/GetTradePairs");
+            foreach (JToken token in result)
             {
                 markets.Add(new ExchangeMarket()
                 {
@@ -144,61 +138,40 @@
 
         protected override async Task<ExchangeTicker> OnGetTickerAsync(string symbol)
         {
-            var result = await MakeJsonRequestAsync<JToken>("/GetMarket/" + NormalizeSymbol(symbol));
+            JToken result = await MakeJsonRequestAsync<JToken>("/GetMarket/" + NormalizeSymbol(symbol));
             return ParseTicker(result);
         }
 
         protected override async Task<IEnumerable<KeyValuePair<string, ExchangeTicker>>> OnGetTickersAsync()
         {
-            var tickers = new List<KeyValuePair<string, ExchangeTicker>>();
-            var result = await MakeJsonRequestAsync<JToken>("/GetMarkets");
-            foreach (var token in result) tickers.Add(new KeyValuePair<string, ExchangeTicker>(token["Label"].ToStringInvariant(), ParseTicker(token)));
+            List<KeyValuePair<string, ExchangeTicker>> tickers = new List<KeyValuePair<string, ExchangeTicker>>();
+            JToken result = await MakeJsonRequestAsync<JToken>("/GetMarkets");
+            foreach (JToken token in result) tickers.Add(new KeyValuePair<string, ExchangeTicker>(token["Label"].ToStringInvariant(), ParseTicker(token)));
             return tickers;
         }
 
         protected override async Task<ExchangeOrderBook> OnGetOrderBookAsync(string symbol, int maxCount = 100)
         {
             // {"TradePairId":100,"Label":"DOT/BTC","Price":0.00000317,"Volume":333389.57231468,"Total":1.05684494}
-            try
-            {
-                var token = await MakeJsonRequestAsync<JToken>(
-                    "/GetMarketOrders/" + NormalizeSymbol(symbol) + "/" + maxCount.ToStringInvariant());
-                return ExchangeAPIExtensions.ParseOrderBookFromJTokenDictionaries(token, "Sell", "Buy", "Price",
-                    "Volume", maxCount: maxCount);
-            }
-            catch (AggregateException ae)
-            {
-                ae.Handle(ex => true);
-            }
-            catch (APIException ex)
-            {
-
-            }
-            return new ExchangeOrderBook();
+            JToken token = await MakeJsonRequestAsync<JToken>("/GetMarketOrders/" + NormalizeSymbol(symbol) + "/" + maxCount.ToStringInvariant());
+            return ExchangeAPIExtensions.ParseOrderBookFromJTokenDictionaries(token, "Sell", "Buy", "Price", "Volume", maxCount: maxCount);
         }
 
         protected override async Task<IEnumerable<ExchangeTrade>> OnGetRecentTradesAsync(string symbol)
         {
-            var trades = new List<ExchangeTrade>();
+            List<ExchangeTrade> trades = new List<ExchangeTrade>();
             // [{ "TradePairId":100,"Label":"LTC/BTC","Type":"Sell","Price":0.00006000, "Amount":499.99640000,"Total":0.02999978,"Timestamp": 1418297368}, ...]
-            var token = await MakeJsonRequestAsync<JToken>("/GetMarketHistory/" + NormalizeSymbol(symbol));      // Default is last 24 hours
-            foreach (var trade in token) trades.Add(ParseTrade(trade));
+            JToken token = await MakeJsonRequestAsync<JToken>("/GetMarketHistory/" + NormalizeSymbol(symbol));      // Default is last 24 hours
+            foreach (JToken trade in token) trades.Add(ParseTrade(trade));
             return trades;
         }
 
         protected override async Task OnGetHistoricalTradesAsync(Func<IEnumerable<ExchangeTrade>, bool> callback, string symbol, DateTime? startDate = null, DateTime? endDate = null)
         {
-<<<<<<< HEAD
-            var hours = startDate == null ? "24" : ((DateTime.Now - startDate).Value.TotalHours).ToStringInvariant();
-            var trades = new List<ExchangeTrade>();
-            var token = await MakeJsonRequestAsync<JToken>("/GetMarketHistory/" + NormalizeSymbol(symbol) + "/" + hours);      
-            foreach (var trade in token) trades.Add(ParseTrade(trade));
-=======
             string hours = startDate == null ? "24" : ((DateTime.Now - startDate).Value.TotalHours).ToStringInvariant();
             List<ExchangeTrade> trades = new List<ExchangeTrade>();
             JToken token = await MakeJsonRequestAsync<JToken>("/GetMarketHistory/" + NormalizeSymbol(symbol) + "/" + hours);
             foreach (JToken trade in token) trades.Add(ParseTrade(trade));
->>>>>>> e6a8f124
             var rc = callback?.Invoke(trades);
             // should we loop here to get additional more recent trades after a delay? 
         }
@@ -225,18 +198,18 @@
 
         protected override async Task<Dictionary<string, decimal>> OnGetAmountsAsync()
         {
-            var amounts = new Dictionary<string, decimal>();
+            Dictionary<string, decimal> amounts = new Dictionary<string, decimal>();
 
             var payload = await OnGetNoncePayloadAsync();
             payload.Add("Currency", "");
 
             // [ { "CurrencyId":1,"Symbol":"BTC","Total":"10300","Available":"6700.00000000","Unconfirmed":"2.00000000","HeldForTrades":"3400,00000000","PendingWithdraw":"200.00000000", "Address":"4HMjBARzTNdUpXCYkZDTHq8vmJQkdxXyFg","BaseAddress": "ZDTHq8vmJQkdxXyFgZDTHq8vmJQkdxXyFgZDTHq8vmJQkdxXyFg","Status":"OK", "StatusMessage":"" }, ... ]
-            var token = await MakeJsonRequestAsync<JToken>("/GetBalance", null, payload, "POST");
+            JToken token = await MakeJsonRequestAsync<JToken>("/GetBalance", null, payload, "POST");
             if (token.HasValues)
             {
-                foreach (var currency in token)
-                {
-                    var amount = currency["Total"].ConvertInvariant<decimal>();
+                foreach (JToken currency in token)
+                {
+                    decimal amount = currency["Total"].ConvertInvariant<decimal>();
                     if (amount > 0) amounts.Add(currency["Symbol"].ToStringInvariant(), amount);
                 }
             }
@@ -245,18 +218,18 @@
 
         protected override async Task<Dictionary<string, decimal>> OnGetAmountsAvailableToTradeAsync()
         {
-            var amounts = new Dictionary<string, decimal>();
+            Dictionary<string, decimal> amounts = new Dictionary<string, decimal>();
 
             var payload = await OnGetNoncePayloadAsync();
             payload.Add("Currency", "");
 
             // [ { "CurrencyId":1,"Symbol":"BTC","Total":"10300","Available":"6700.00000000","Unconfirmed":"2.00000000","HeldForTrades":"3400,00000000","PendingWithdraw":"200.00000000", "Address":"4HMjBARzTNdUpXCYkZDTHq8vmJQkdxXyFg","BaseAddress": "ZDTHq8vmJQkdxXyFgZDTHq8vmJQkdxXyFgZDTHq8vmJQkdxXyFg","Status":"OK", "StatusMessage":"" }, ... ]
-            var token = await MakeJsonRequestAsync<JToken>("/GetBalance", null, payload, "POST");
+            JToken token = await MakeJsonRequestAsync<JToken>("/GetBalance", null, payload, "POST");
             if (token.HasValues)
             {
-                foreach (var currency in token)
-                {
-                    var amount = currency["Available"].ConvertInvariant<decimal>();
+                foreach (JToken currency in token)
+                {
+                    decimal amount = currency["Available"].ConvertInvariant<decimal>();
                     if (amount > 0) amounts.Add(currency["Symbol"].ToStringInvariant(), amount);
                 }
             }
@@ -265,15 +238,15 @@
 
         protected override async Task<IEnumerable<ExchangeOrderResult>> OnGetCompletedOrderDetailsAsync(string symbol = null, DateTime? afterDate = null)
         {
-            var orders = new List<ExchangeOrderResult>();
+            List<ExchangeOrderResult> orders = new List<ExchangeOrderResult>();
 
             var payload = await OnGetNoncePayloadAsync();
             if (!String.IsNullOrEmpty(symbol)) payload["Market"] = symbol;
             else payload["Market"] = string.Empty;
 
             // [ { "TradeId": 23467, "TradePairId": 100,"Market": "DOT/BTC","Type": "Buy","Rate": 0.00000034, "Amount": 145.98000000, "Total": "0.00004963", "Fee": "0.98760000", "TimeStamp":"2014-12-07T20:04:05.3947572" }, ... ]
-            var token = await MakeJsonRequestAsync<JToken>("/GetTradeHistory", null, payload, "POST");
-            foreach (var order in token)
+            JToken token = await MakeJsonRequestAsync<JToken>("/GetTradeHistory", null, payload, "POST");
+            foreach (JToken order in token)
             {
                 orders.Add(new ExchangeOrderResult()
                 {
@@ -294,16 +267,16 @@
 
         protected override async Task<IEnumerable<ExchangeOrderResult>> OnGetOpenOrderDetailsAsync(string symbol = null)
         {
-            var orders = new List<ExchangeOrderResult>();
+            List<ExchangeOrderResult> orders = new List<ExchangeOrderResult>();
 
             var payload = await OnGetNoncePayloadAsync();
             payload["Market"] = string.IsNullOrEmpty(symbol) ? string.Empty : symbol;
 
             //[ {"OrderId": 23467,"TradePairId": 100,"Market": "DOT/BTC","Type": "Buy","Rate": 0.00000034,"Amount": 145.98000000, "Total": "0.00004963", "Remaining": "23.98760000", "TimeStamp":"2014-12-07T20:04:05.3947572" }, ... ]
-            var token = await MakeJsonRequestAsync<JToken>("/GetOpenOrders", null, payload, "POST");
-            foreach (var data in token)
-            {
-                var order = new ExchangeOrderResult()
+            JToken token = await MakeJsonRequestAsync<JToken>("/GetOpenOrders", null, payload, "POST");
+            foreach (JToken data in token)
+            {
+                ExchangeOrderResult order = new ExchangeOrderResult()
                 {
                     OrderId = data["OrderId"].ConvertInvariant<int>().ToStringInvariant(),
                     OrderDate = ConvertDateTimeInvariant(data["TimeStamp"]),
@@ -338,7 +311,7 @@
 
         protected override async Task<ExchangeOrderResult> OnPlaceOrderAsync(ExchangeOrderRequest order)
         {
-            var newOrder = new ExchangeOrderResult() { Result = ExchangeAPIOrderResult.Error };
+            ExchangeOrderResult newOrder = new ExchangeOrderResult() { Result = ExchangeAPIOrderResult.Error };
 
             var payload = await OnGetNoncePayloadAsync();
             payload["Market"] = order.Symbol;
@@ -348,7 +321,7 @@
             order.ExtraParameters.CopyTo(payload);
 
             // { "OrderId": 23467, "FilledOrders": [44310,44311] }  - They don't say what those FilledOrders are. It's possible they represent partially filled order ids for this orders. Don't know.
-            var token = await MakeJsonRequestAsync<JToken>("/SubmitTrade", null, payload, "POST");
+            JToken token = await MakeJsonRequestAsync<JToken>("/SubmitTrade", null, payload, "POST");
             if (token.HasValues && token["OrderId"] != null)
             {
                 newOrder.OrderId = token["OrderId"].ConvertInvariant<int>().ToStringInvariant();
@@ -375,7 +348,7 @@
         /// <returns></returns>
         protected override async Task<IEnumerable<ExchangeTransaction>> OnGetDepositHistoryAsync(string symbol)
         {
-            var deposits = new List<ExchangeTransaction>();
+            List<ExchangeTransaction> deposits = new List<ExchangeTransaction>();
             var payload = await OnGetNoncePayloadAsync();
             // Uncomment as desired
             //payload["Type"] = "Deposit";
@@ -383,17 +356,12 @@
             //payload["Count"] = 100;
 
             // [ {"Id": 23467,"Currency": "DOT", "TxId": "6ddbaca454c97ba4e8a87a1cb49fa5ceace80b89eaced84b46a8f52c2b8c8ca3", "Type": "Deposit", "Amount": 145.98000000, "Fee": "0.00000000", "Status": "Confirmed", "Confirmations": "20", "TimeStamp":"2014-12-07T20:04:05.3947572", "Address": "" }, ... ]
-<<<<<<< HEAD
-            var token = await MakeJsonRequestAsync<JToken>("/GetTransactions", null, payload, "POST");
-            foreach(var data in token)
-=======
             JToken token = await MakeJsonRequestAsync<JToken>("/GetTransactions", null, payload, "POST");
             foreach (JToken data in token)
->>>>>>> e6a8f124
             {
                 if (data["Currency"].ToStringInvariant().Equals(symbol))
                 {
-                    var tx = new ExchangeTransaction()
+                    ExchangeTransaction tx = new ExchangeTransaction()
                     {
                         Address = data["Address"].ToStringInvariant(),
                         Amount = data["Amount"].ConvertInvariant<decimal>(),
@@ -422,13 +390,8 @@
 
             var payload = await OnGetNoncePayloadAsync();
             payload["Currency"] = symbol;
-<<<<<<< HEAD
-            var token = await MakeJsonRequestAsync<JToken>("/GetDepositAddress", null, payload, "POST");
-            if (token["Address"] == null ) return null;
-=======
             JToken token = await MakeJsonRequestAsync<JToken>("/GetDepositAddress", null, payload, "POST");
             if (token["Address"] == null) return null;
->>>>>>> e6a8f124
             return new ExchangeDepositDetails()
             {
                 Symbol = symbol,
@@ -439,14 +402,14 @@
 
         protected override async Task<ExchangeWithdrawalResponse> OnWithdrawAsync(ExchangeWithdrawalRequest withdrawalRequest)
         {
-            var response = new ExchangeWithdrawalResponse { Success = false };
+            ExchangeWithdrawalResponse response = new ExchangeWithdrawalResponse { Success = false };
 
             var payload = await OnGetNoncePayloadAsync();
             payload.Add("Currency", withdrawalRequest.Symbol);
             payload.Add("Address", withdrawalRequest.Address);
             if (!string.IsNullOrEmpty(withdrawalRequest.AddressTag)) payload.Add("PaymentId", withdrawalRequest.AddressTag);
             payload.Add("Amount", withdrawalRequest.Amount);
-            var token = await MakeJsonRequestAsync<JToken>("/SubmitWithdraw", null, payload, "POST");
+            JToken token = await MakeJsonRequestAsync<JToken>("/SubmitWithdraw", null, payload, "POST");
             response.Id = token.ConvertInvariant<int>().ToStringInvariant();
             response.Success = true;
             return response;
@@ -461,7 +424,7 @@
         {
             // [{ "TradePairId":100,"Label":"LTC/BTC","AskPrice":0.00006000,"BidPrice":0.02000000,"Low":0.00006000,"High":0.00006000,"Volume":1000.05639978,"LastPrice":0.00006000,"BuyVolume":34455.678,"SellVolume":67003436.37658233,"Change":-400.00000000,"Open": 0.00000500,"Close": 0.00000600, "BaseVolume": 3.58675866,"BaseBuyVolume": 11.25364758, "BaseSellVolume": 3456.06746543 }, ... ]
             var symbols = token["Label"].ToStringInvariant().Split('/');
-            var ticker = new ExchangeTicker()
+            ExchangeTicker ticker = new ExchangeTicker()
             {
                 Id = token["TradePairId"].ToStringInvariant(),
                 Ask = token["AskPrice"].ConvertInvariant<decimal>(),
@@ -484,7 +447,7 @@
         private ExchangeTrade ParseTrade(JToken token)
         {
             // [{ "TradePairId":100,"Label":"LTC/BTC","Type":"Sell","Price":0.00006000, "Amount":499.99640000,"Total":0.02999978,"Timestamp": 1418297368}, ...]
-            var trade = new ExchangeTrade()
+            ExchangeTrade trade = new ExchangeTrade()
             {
                 Timestamp = DateTimeOffset.FromUnixTimeSeconds(token["Timestamp"].ConvertInvariant<long>()).DateTime,
                 Amount = token["Amount"].ConvertInvariant<decimal>(),
