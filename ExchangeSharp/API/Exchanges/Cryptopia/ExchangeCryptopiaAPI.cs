--- conflicted
+++ resolved
@@ -40,10 +40,6 @@
         {
             return NormalizeSymbol(symbol).Replace(SymbolSeparator, "_");
         }
-        public static string DenormalizeSymbol(string symbol)
-        {
-            return (symbol ?? string.Empty).Replace('_', '/').Replace('-', '/');
-        }
 
         protected override async Task ProcessRequestAsync(IHttpWebRequest request, Dictionary<string, object> payload)
         {
@@ -108,7 +104,7 @@
             JToken result = await MakeJsonRequestAsync<JToken>("/GetTradePairs");
             foreach (JToken token in result)
             {
-                symbols.Add(NormalizeSymbol(token["Label"].ToStringInvariant()));
+                symbols.Add(token["Label"].ToStringInvariant());
             }
             return symbols;
         }
@@ -318,13 +314,8 @@
         {
             ExchangeOrderResult newOrder = new ExchangeOrderResult() { Result = ExchangeAPIOrderResult.Error };
 
-<<<<<<< HEAD
-            var payload = await OnGetNoncePayloadAsync();
-            payload["Market"] = DenormalizeSymbol(order.Symbol);
-=======
             var payload = await GetNoncePayloadAsync();
             payload["Market"] = order.Symbol;
->>>>>>> d6a3d516
             payload["Type"] = order.IsBuy ? "Buy" : "Sell";
             payload["Rate"] = order.Price;
             payload["Amount"] = order.Amount;
