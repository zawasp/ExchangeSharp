﻿/*
MIT LICENSE

Copyright 2017 Digital Ruby, LLC - http://www.digitalruby.com

Permission is hereby granted, free of charge, to any person obtaining a copy of this software and associated documentation files (the "Software"), to deal in the Software without restriction, including without limitation the rights to use, copy, modify, merge, publish, distribute, sublicense, and/or sell copies of the Software, and to permit persons to whom the Software is furnished to do so, subject to the following conditions:

The above copyright notice and this permission notice shall be included in all copies or substantial portions of the Software.

THE SOFTWARE IS PROVIDED "AS IS", WITHOUT WARRANTY OF ANY KIND, EXPRESS OR IMPLIED, INCLUDING BUT NOT LIMITED TO THE WARRANTIES OF MERCHANTABILITY, FITNESS FOR A PARTICULAR PURPOSE AND NONINFRINGEMENT. IN NO EVENT SHALL THE AUTHORS OR COPYRIGHT HOLDERS BE LIABLE FOR ANY CLAIM, DAMAGES OR OTHER LIABILITY, WHETHER IN AN ACTION OF CONTRACT, TORT OR OTHERWISE, ARISING FROM, OUT OF OR IN CONNECTION WITH THE SOFTWARE OR THE USE OR OTHER DEALINGS IN THE SOFTWARE.
*/

using Newtonsoft.Json.Linq;
using System;
using System.Collections.Generic;
using System.Net;
using System.Text;
using System.Threading.Tasks;
using System.Linq;
using System.Security.Cryptography;

namespace ExchangeSharp
{
    public sealed class ExchangeHuobiAPI : ExchangeAPI
    {
        public override string Name => ExchangeName.Huobi;
        public override string BaseUrl { get; set; } = "https://api.huobipro.com";
        public string BaseUrlV1 { get; set; } = "https://api.huobipro.com/v1";
        public override string BaseUrlWebSocket { get; set; } = "wss://api.huobipro.com/ws";
        public string PrivateUrlV1 { get; set; } = "https://api.huobipro.com/v1";

        public bool IsMargin { get; set; }
        public string SubType { get; set; }

        private long webSocketId = 0;

        public ExchangeHuobiAPI()
        {
            RequestContentType = "application/x-www-form-urlencoded";
            NonceStyle = NonceStyle.UnixSecondsString;   // not used, see below
            SymbolSeparator = string.Empty;
            SymbolIsUppercase = false;
            SymbolIsReversed = true;
        }

        public override string ExchangeSymbolToGlobalSymbol(string symbol)
        {
            if (symbol.Length < 6)
            {
                throw new ArgumentException("Invalid symbol " + symbol);
            }
            else if (symbol.Length == 6)
            {
                return ExchangeSymbolToGlobalSymbolWithSeparator(symbol.Substring(0, 3) + GlobalSymbolSeparator + symbol.Substring(3, 3), GlobalSymbolSeparator);
            }
            return ExchangeSymbolToGlobalSymbolWithSeparator(symbol.Substring(3) + GlobalSymbolSeparator + symbol.Substring(0, 3), GlobalSymbolSeparator);
        }

        #region ProcessRequest 

        protected override async Task ProcessRequestAsync(HttpWebRequest request, Dictionary<string, object> payload)
        {
            if (CanMakeAuthenticatedRequest(payload))
            {
                if (request.Method == "POST")
                {
                    request.ContentType = "application/json";

                    payload.Remove("nonce");
                    var msg = CryptoUtility.GetJsonForPayload(payload);
                    await CryptoUtility.WriteToRequestAsync(request, msg);
                }
            }
        }

        protected override Uri ProcessRequestUrl(UriBuilder url, Dictionary<string, object> payload, string method)
        {
            if (CanMakeAuthenticatedRequest(payload))
            {
                if (!payload.ContainsKey("method"))
                {
                    return url.Uri;
                }
                method = payload["method"].ToStringInvariant();
                payload.Remove("method");

                var dict = new Dictionary<string, object>
                {
                    ["Timestamp"] = DateTime.UtcNow.ToString("s"),
                    ["AccessKeyId"] = PublicApiKey.ToUnsecureString(),
                    ["SignatureMethod"] = "HmacSHA256",
                    ["SignatureVersion"] = "2"
                };

                string msg = null;
                if (method == "GET")
                {
                    dict = dict.Concat(payload).ToDictionary(x => x.Key, x => x.Value);
                }

                msg = CryptoUtility.GetFormForPayload(dict, false);

                // must sort case sensitive
                msg = string.Join("&", new SortedSet<string>(msg.Split('&'), StringComparer.Ordinal));

                StringBuilder sb = new StringBuilder();
                sb.Append(method).Append("\n")
                    .Append(url.Host).Append("\n")
                    .Append(url.Path).Append("\n")
                    .Append(msg);

                var sign = CryptoUtility.SHA256SignBase64(sb.ToString(), PrivateApiKey.ToBytes());
                var signUrl = Uri.EscapeDataString(sign);
                msg += $"&Signature={signUrl}";

                // https://github.com/huobiapi/API_Docs_en/wiki/Signing_API_Requests
                // API Authentication Change
                var privateSign = GetPrivateSignatureStr(Passphrase.ToUnsecureString(), sign);
                var privateSignUrl = Uri.EscapeDataString(privateSign);
                msg += $"&PrivateSignature={privateSignUrl}";

                url.Query = msg;
            }
            return url.Uri;
        }

        #endregion

        #region Public APIs

        public override string NormalizeSymbol(string symbol)
        {
            return (symbol ?? string.Empty).Replace("-", "").Replace("/", "").Replace("_", "").ToLowerInvariant();
        }

        protected override async Task<IEnumerable<string>> OnGetSymbolsAsync()
        {
            var m = await GetSymbolsMetadataAsync();
            return m.Select(x => x.MarketName);
        }

        protected override async Task<IEnumerable<ExchangeMarket>> OnGetSymbolsMetadataAsync()
        {
            /*
             {
                "status"
            :
                "ok", "data"
            :
                [{
                    "base-currency": "btc",
                    "quote-currency": "usdt",
                    "price-precision": 2,
                    "amount-precision": 4,
                    "symbol-partition": "main"
                }, {
                    "base-currency": "bch",
                    "quote-currency": "usdt",
                    "price-precision": 2,
                    "amount-precision": 4,
                    "symbol-partition": "main"
                }, 
             
             */
            List<ExchangeMarket> markets = new List<ExchangeMarket>();
            JToken allSymbols = await MakeJsonRequestAsync<JToken>("/common/symbols", BaseUrlV1, null);
            foreach (var symbol in allSymbols)
            {
                var marketCurrency = symbol["base-currency"].ToStringLowerInvariant();
                var baseCurrency = symbol["quote-currency"].ToStringLowerInvariant();
                var price_precision = symbol["price-precision"].ConvertInvariant<double>();
                var priceStepSize = Math.Pow(10, -price_precision);
                var amount_precision = symbol["amount-precision"].ConvertInvariant<double>();
                var quantityStepSize = Math.Pow(10, -amount_precision);

                var market = new ExchangeMarket()
                {
                    MarketCurrency = marketCurrency,
                    BaseCurrency = baseCurrency,
                    MarketName = marketCurrency + baseCurrency,
                    IsActive = true,
                };

                market.PriceStepSize = priceStepSize.ConvertInvariant<decimal>();
                market.QuantityStepSize = quantityStepSize.ConvertInvariant<decimal>();
                market.MinPrice = market.PriceStepSize.Value;
                market.MinTradeSize = market.QuantityStepSize.Value;

                markets.Add(market);
            }
            return markets;
        }

        protected override async Task<ExchangeTicker> OnGetTickerAsync(string symbol)
        {
            /*
             {{
              "status": "ok",
              "ch": "market.naseth.detail.merged",
              "ts": 1525136582460,
              "tick": {
                "amount": 1614089.3164448638,
                "open": 0.014552,
                "close": 0.013308,
                "high": 0.015145,
                "id": 6442118070,
                "count": 74643,
                "low": 0.013297,
                "version": 6442118070,
                "ask": [
                  0.013324,
                  0.0016
                ],
                "vol": 22839.223396720725,
                "bid": [
                  0.013297,
                  3192.2322
                ]
              }
            }}
             */
            symbol = NormalizeSymbol(symbol);
            JToken obj = await MakeJsonRequestAsync<JToken>("/market/detail/merged?symbol=" + symbol);
            var tick = obj["tick"];
            var ts = CryptoUtility.UnixTimeStampToDateTimeMilliseconds(obj["ts"].ConvertInvariant<double>());

            return ParseTicker(symbol, ts, tick);
        }


        protected override Task<IEnumerable<KeyValuePair<string, ExchangeTicker>>> OnGetTickersAsync()
        {
            throw new NotImplementedException("Too many pairs and this exchange does not support a single call to get all the tickers");
        }

        protected override IWebSocket OnGetTradesWebSocket(Action<KeyValuePair<string, ExchangeTrade>> callback, params string[] symbols)
        {
            if (callback == null || symbols == null || symbols.Length == 0)
            {
                return null;
            }

            return ConnectWebSocket(string.Empty, (msg, _socket) =>
            {
                /*
                {"id":"id1","status":"ok","subbed":"market.btcusdt.trade.detail","ts":1527574853489}


                {{
                  "ch": "market.btcusdt.trade.detail",
                  "ts": 1527574905759,
                  "tick": {
                    "id": 8232977476,
                    "ts": 1527574905623,
                    "data": [
                      {
                        "amount": 0.3066,
                        "ts": 1527574905623,
                        "id": 82329774765058180723,
                        "price": 7101.81,
                        "direction": "buy"
                      }
                    ]
                  }
                }}
                 */
                try
                {
                    var str = msg.UTF8StringFromGzip();
                    JToken token = JToken.Parse(str);

                    if (token["status"] != null)
                    {
                        return;
                    }
                    else if (token["ping"] != null)
                    {
                        _socket.SendMessage(str.Replace("ping", "pong"));
                        return;
                    }

                    var ch = token["ch"].ToStringInvariant();
                    var sArray = ch.Split('.');
                    var symbol = sArray[1];

                    var tick = token["tick"];
                    var id = tick["id"].ConvertInvariant<long>();

                    var data = tick["data"];
                    var trades = ParseTradesWebSocket(data);
                    foreach (var trade in trades)
                    {
                        trade.Id = id;
                        callback(new KeyValuePair<string, ExchangeTrade>(symbol, trade));
                    }
                }
                catch
                {
                }
            }, (_socket) =>
            {
                if (symbols.Length == 0)
                {
                    symbols = GetSymbols().ToArray();
                }

                foreach (string symbol in symbols)
                {
                    string normalizedSymbol = NormalizeSymbol(symbol);
                    long id = System.Threading.Interlocked.Increment(ref webSocketId);
                    string channel = $"market.{normalizedSymbol}.trade.detail";
                    string msg = $"{{\"sub\":\"{channel}\",\"id\":\"id{id}\"}}";
                    _socket.SendMessage(msg);
                }
            });
        }

        protected override IWebSocket OnGetOrderBookDeltasWebSocket(Action<ExchangeOrderBook> callback, int maxCount = 20, params string[] symbols)
        {
            if (callback == null || symbols == null || symbols.Length == 0)
            {
                return null;
            }

            return ConnectWebSocket(string.Empty, (msg, _socket) =>
            {
                /*
                {{
                  "id": "id1",
                  "status": "ok",
                  "subbed": "market.btcusdt.depth.step0",
                  "ts": 1526749164133
                }}


                {{
                  "ch": "market.btcusdt.depth.step0",
                  "ts": 1526749254037,
                  "tick": {
                    "bids": [
                      [
                        8268.3,
                        0.101
                      ],
                      [
                        8268.29,
                        0.8248
                      ],
      
                    ],
                    "asks": [
                      [
                        8275.07,
                        0.1961
                      ],
	  
                      [
                        8337.1,
                        0.5803
                      ]
                    ],
                    "ts": 1526749254016,
                    "version": 7664175145
                  }
                }}
                 */
                try
                {
                    var str = msg.UTF8StringFromGzip();
                    JToken token = JToken.Parse(str);

                    if (token["status"] != null)
                    {
                        return;
                    }
                    else if (token["ping"] != null)
                    {
                        _socket.SendMessage(str.Replace("ping", "pong"));
                        return;
                    }
                    var ch = token["ch"].ToStringInvariant();
                    var sArray = ch.Split('.');
                    var symbol = sArray[1].ToStringInvariant();
                    ExchangeOrderBook book = ExchangeAPIExtensions.ParseOrderBookFromJTokenArrays(token["tick"], maxCount: maxCount);
                    book.Symbol = symbol;
                    callback(book);
                }
                catch
                {
                    // TODO: Handle exception
                }
            }, (_socket) =>
            {
                if (symbols.Length == 0)
                {
                    symbols = GetSymbols().ToArray();
                }

                // request all symbols, this does not work sadly, only the first is pulled
                foreach (string symbol in symbols)
                {
                    long id = System.Threading.Interlocked.Increment(ref webSocketId);
                    var normalizedSymbol = NormalizeSymbol(symbols[0]);
                    // subscribe to order book and trades channel for given symbol
                    string channel = $"market.{normalizedSymbol}.depth.step0";
                    string msg = $"{{\"sub\":\"{channel}\",\"id\":\"id{id}\"}}";
                    _socket.SendMessage(msg);
                }
            });
        }

        protected override async Task<ExchangeOrderBook> OnGetOrderBookAsync(string symbol, int maxCount = 100)
        {
            /*
            {
            "status": "ok",
            "ch": "market.btcusdt.depth.step0",
            "ts": 1489472598812,
            "tick": {
            "id": 1489464585407,
            "ts": 1489464585407,
            "bids": [
                [7964, 0.0678], // [price, amount]
                [7963, 0.9162],
                [7961, 0.1],
                [7960, 12.8898],
                [7958, 1.2],
                [7955, 2.1009],
                [7954, 0.4708],
                [7953, 0.0564],
                [7951, 2.8031],
                [7950, 13.7785],
                [7949, 0.125],
                [7948, 4],
                [7942, 0.4337],
                [7940, 6.1612],
                [7936, 0.02],
                [7935, 1.3575],
                [7933, 2.002],
                [7932, 1.3449],
                [7930, 10.2974],
                [7929, 3.2226]
                ],
            "asks": [
                [7979, 0.0736],
                [7980, 1.0292],
                [7981, 5.5652],
                [7986, 0.2416],
                [7990, 1.9970],
                [7995, 0.88],
            */
            symbol = NormalizeSymbol(symbol);
            ExchangeOrderBook orders = new ExchangeOrderBook();
            JToken obj = await MakeJsonRequestAsync<JToken>("/market/depth?symbol=" + symbol + "&type=step0", BaseUrl, null);
            return ExchangeAPIExtensions.ParseOrderBookFromJTokenArrays(obj["tick"], sequence: "ts", maxCount: maxCount);
        }

        protected override async Task<IEnumerable<MarketCandle>> OnGetCandlesAsync(string symbol, int periodSeconds, DateTime? startDate = null, DateTime? endDate = null, int? limit = null)
        {
            /*
            {
                "status": "ok",
                "ch": "market.btcusdt.kline.1day",
                "ts": 1499223904680,
                “data”: [
                    {
                        "id": 1499184000,
                        "amount": 37593.0266,
                        "count": 0,
                        "open": 1935.2000,
                        "close": 1879.0000,
                        "low": 1856.0000,
                        "high": 1940.0000,
                        "vol": 71031537.97866500
                    },
            */

            List<MarketCandle> candles = new List<MarketCandle>();
            symbol = NormalizeSymbol(symbol);
            string url = "/market/history/kline?symbol=" + symbol;
            if (limit != null)
            {
                // default is 150, max: 2000
                url += "&size=" + (limit.Value.ToStringInvariant());
            }
            string periodString = CryptoUtility.SecondsToPeriodStringLong(periodSeconds);
            url += "&period=" + periodString;
            JToken allCandles = await MakeJsonRequestAsync<JToken>(url, BaseUrl, null);
            var ts = CryptoUtility.UnixTimeStampToDateTimeMilliseconds(allCandles.Parent.Parent["ts"].ConvertInvariant<long>());
            foreach (var array in allCandles)
            {
                candles.Add(new MarketCandle
                {
                    ClosePrice = array["close"].ConvertInvariant<decimal>(),
                    ExchangeName = Name,
                    HighPrice = array["high"].ConvertInvariant<decimal>(),
                    LowPrice = array["low"].ConvertInvariant<decimal>(),
                    Name = symbol,
                    OpenPrice = array["open"].ConvertInvariant<decimal>(),
                    PeriodSeconds = periodSeconds,
                    Timestamp = CryptoUtility.UnixTimeStampToDateTimeSeconds(array["id"].ConvertInvariant<long>()),
                    BaseVolume = array["vol"].ConvertInvariant<double>() / array["close"].ConvertInvariant<double>(),
                    ConvertedVolume = array["vol"].ConvertInvariant<double>(),
                    WeightedAverage = 0m
                });
            }

            candles.Reverse();

            return candles;
        }

        #endregion

        #region Private APIs

        private async Task<Dictionary<string, string>> OnGetAccountsAsync()
        {
            /*
            {[
<<<<<<< HEAD
                {
                    "id": 3274515,
                    "type": "spot",
                    "subtype": "",
                    "state": "working"
                },
                {
                    "id": 4267855,
                    "type": "margin",
                    "subtype": "btcusdt",
                    "state": "working"
                },
                {
                    "id": 3544747,
                    "type": "margin",
                    "subtype": "ethusdt",
                    "state": "working"
                },
                {
                    "id": 3274640,
                    "type": "otc",
                    "subtype": "",
                    "state": "working"
                }
            ]}
            */
            if (ReadCache("GetAccounts", out Dictionary<string, string> accounts))
            {
                return accounts;
            }
            accounts = new Dictionary<string, string>();
=======
  {
    "id": 3274515,
    "type": "spot",
    "subtype": "",
    "state": "working"
  },
  {
    "id": 4267855,
    "type": "margin",
    "subtype": "btcusdt",
    "state": "working"
  },
  {
    "id": 3544747,
    "type": "margin",
    "subtype": "ethusdt",
    "state": "working"
  },
  {
    "id": 3274640,
    "type": "otc",
    "subtype": "",
    "state": "working"
  }
]}
 */
            Dictionary<string, string> accounts = new Dictionary<string, string>();
>>>>>>> e6a8f124
            var payload = await OnGetNoncePayloadAsync();
            JToken data = await MakeJsonRequestAsync<JToken>("/account/accounts", PrivateUrlV1, payload);
            foreach (var acc in data)
            {
                string key = acc["type"].ToStringInvariant() + "_" + acc["subtype"].ToStringInvariant();
                accounts.Add(key, acc["id"].ToStringInvariant());
            }
            return accounts;
        }

        protected override async Task<Dictionary<string, object>> OnGetNoncePayloadAsync()
        {
            var result = await base.OnGetNoncePayloadAsync();
            result["method"] = "GET";
            return result;
        }

        protected override async Task<Dictionary<string, decimal>> OnGetAmountsAsync()
        {
            /*
            "status": "ok",
                "data": {
                    "id": 3274515,
                    "type": "spot",
                    "state": "working",
                    "list": [
                        {
                            "currency": "usdt",
                            "type": "trade",
                            "balance": "0.000045000000000000"
                        },
                        {
                            "currency": "eth",
                            "type": "frozen",
                            "balance": "0.000000000000000000"
                        },
                        {
                            "currency": "eth",
                            "type": "trade",
                            "balance": "0.044362165000000000"
                        },
                        {
                            "currency": "eos",
                            "type": "trade",
                            "balance": "16.467000000000000000"
                        },
            */

            var account_id = await GetAccountID();

            Dictionary<string, decimal> amounts = new Dictionary<string, decimal>();
            var payload = await OnGetNoncePayloadAsync();
            JToken token = await MakeJsonRequestAsync<JToken>($"/account/accounts/{account_id}/balance", PrivateUrlV1, payload);
            var list = token["list"];
            foreach (var item in list)
            {
                var balance = item["balance"].ConvertInvariant<decimal>();
                if (balance == 0m)
                    continue;

                var currency = item["currency"].ToStringInvariant();

                if (amounts.ContainsKey(currency))
                {
                    amounts[currency] += balance;
                }
                else
                {
                    amounts[currency] = balance;
                }
            }
            return amounts;
        }

        protected override async Task<Dictionary<string, decimal>> OnGetAmountsAvailableToTradeAsync()
        {
            var account_id = await GetAccountID();

            Dictionary<string, decimal> amounts = new Dictionary<string, decimal>();
            var payload = await OnGetNoncePayloadAsync();
            JToken token = await MakeJsonRequestAsync<JToken>($"/account/accounts/{account_id}/balance", PrivateUrlV1, payload);
            var list = token["list"];
            foreach (var item in list)
            {
                var balance = item["balance"].ConvertInvariant<decimal>();
                if (balance == 0m)
                    continue;
                var type = item["type"].ToStringInvariant();
                if (type != "trade")
                    continue;

                var currency = item["currency"].ToStringInvariant();

                if (amounts.ContainsKey(currency))
                {
                    amounts[currency] += balance;
                }
                else
                {
                    amounts[currency] = balance;
                }
            }
            return amounts;
        }

        protected override async Task<ExchangeOrderResult> OnGetOrderDetailsAsync(string orderId, string symbol = null)
        {
            /*
            "status": "ok",
                "data": {
                    "id": 3908501445,
                    "symbol": "naseth",
                    "account-id": 3274515,
                    "amount": "0.050000000000000000",
                    "price": "0.000001000000000000",
                    "created-at": 1525100546601,
                    "type": "buy-limit",
                    "field-amount": "0.0",
                    "field-cash-amount": "0.0",
                    "field-fees": "0.0",
                    "finished-at": 1525100816771,
                    "source": "api",
                    "state": "canceled",
                    "canceled-at": 1525100816399
                }
            */
            var payload = await OnGetNoncePayloadAsync();
            JToken data = await MakeJsonRequestAsync<JToken>($"/order/orders/{orderId}", PrivateUrlV1, payload);
            return ParseOrder(data);
        }

        protected override async Task<IEnumerable<ExchangeOrderResult>> OnGetCompletedOrderDetailsAsync(string symbol = null, DateTime? afterDate = null)
        {
            if (symbol == null) { throw new APIException("symbol cannot be null"); }

            List<ExchangeOrderResult> orders = new List<ExchangeOrderResult>();
            var payload = await OnGetNoncePayloadAsync();
            payload.Add("symbol", symbol);
            payload.Add("states", "partial-canceled,filled,canceled");
            if (afterDate != null)
            {
                payload.Add("start-date", afterDate.Value.ToString("yyyy-MM-dd"));
            }
            JToken data = await MakeJsonRequestAsync<JToken>("/order/orders", PrivateUrlV1, payload);
            foreach (var prop in data)
            {
                orders.Add(ParseOrder(prop));
            }
            return orders;
        }

        protected override async Task<IEnumerable<ExchangeOrderResult>> OnGetOpenOrderDetailsAsync(string symbol = null)
        {
            if (symbol == null) { throw new APIException("symbol cannot be null"); }

            List<ExchangeOrderResult> orders = new List<ExchangeOrderResult>();
            var payload = await OnGetNoncePayloadAsync();
            payload.Add("symbol", symbol);
            payload.Add("states", "pre-submitted,submitting,submitted,partial-filled");
            JToken data = await MakeJsonRequestAsync<JToken>("/order/orders", PrivateUrlV1, payload);
            foreach (var prop in data)
            {
                orders.Add(ParseOrder(prop));
            }
            return orders;
        }

        protected override async Task<ExchangeOrderResult> OnPlaceOrderAsync(ExchangeOrderRequest order)
        {
            string symbol = NormalizeSymbol(order.Symbol);

            var account_id = await GetAccountID(order.IsMargin, order.Symbol);

            var payload = await OnGetNoncePayloadAsync();
            payload.Add("account-id", account_id);
            payload.Add("symbol", symbol);
            payload.Add("type", order.IsBuy ? "buy" : "sell");
            payload.Add("source", order.IsMargin ? "margin-api" : "api");
            payload["method"] = "POST";

            decimal outputQuantity = await ClampOrderQuantity(symbol, order.Amount);
            decimal outputPrice = await ClampOrderPrice(symbol, order.Price);

            payload["amount"] = outputQuantity.ToStringInvariant();

            if (order.OrderType == OrderType.Market)
            {
                payload["type"] += "-market";
            }
            else
            {
                payload["type"] += "-limit";
                payload["price"] = outputPrice.ToStringInvariant();
            }

            order.ExtraParameters.CopyTo(payload);

            JToken obj = await MakeJsonRequestAsync<JToken>("/order/orders/place", PrivateUrlV1, payload, "POST");
            order.Amount = outputQuantity;
            order.Price = outputPrice;
            return ParsePlaceOrder(obj, order);
        }

        protected override async Task OnCancelOrderAsync(string orderId, string symbol = null)
        {
            var payload = await OnGetNoncePayloadAsync();
            payload["method"] = "POST";
            await MakeJsonRequestAsync<JToken>($"/order/orders/{orderId}/submitcancel", PrivateUrlV1, payload, "POST");
        }

        protected override Task<IEnumerable<ExchangeTransaction>> OnGetDepositHistoryAsync(string symbol)
        {
            throw new NotImplementedException("Huobi does not provide a deposit API");
        }

        protected override Task<ExchangeDepositDetails> OnGetDepositAddressAsync(string symbol, bool forceRegenerate = false)
        {
            throw new NotImplementedException("Huobi does not provide a deposit API");

            /*
                var payload = await GetNoncePayloadAsync();
                payload.Add("need_new", forceRegenerate ? 1 : 0);
                payload.Add("method", "GetDepositAddress");
                payload.Add("coinName", symbol);
                payload["method"] = "POST";
                // "return":{"address": 1UHAnAWvxDB9XXETsi7z483zRRBmcUZxb3,"processed_amount": 1.00000000,"server_time": 1437146228 }
                JToken token = await MakeJsonRequestAsync<JToken>("/", PrivateUrlV1, payload, "POST");
                return new ExchangeDepositDetails
                {
                    Address = token["address"].ToStringInvariant(),
                    Symbol = symbol
                };
            */
        }

        protected override Task<ExchangeWithdrawalResponse> OnWithdrawAsync(ExchangeWithdrawalRequest withdrawalRequest)
        {
            throw new NotImplementedException("Huobi does not provide a withdraw API");
        }


        #endregion

        #region Private Functions

        protected override JToken CheckJsonResponse(JToken result)
        {
            if (result == null || (result["status"] != null && result["status"].ToStringInvariant() != "ok"))
            {
                throw new APIException((result["err-msg"] != null ? result["err-msg"].ToStringInvariant() : "Unknown Error"));
            }
            return result["data"] ?? result;
        }

        private ExchangeOrderResult ParsePlaceOrder(JToken token, ExchangeOrderRequest order)
        {
            /*
              {
                  "status": "ok",
                  "data": "59378"
                }
            */
            ExchangeOrderResult result = new ExchangeOrderResult
            {
                Amount = order.Amount,
                Price = order.Price,
                IsBuy = order.IsBuy,
                OrderId = token.ToStringInvariant(),
                Symbol = order.Symbol
            };
            result.AveragePrice = result.Price;
            result.Result = ExchangeAPIOrderResult.Pending;

            return result;
        }

        private ExchangeTicker ParseTicker(string symbol, DateTime ts, JToken token)
        {
            return new ExchangeTicker
            {
                Ask = token["ask"].First.ConvertInvariant<decimal>(),
                Bid = token["bid"].First.ConvertInvariant<decimal>(),
                Last = token["close"].ConvertInvariant<decimal>(),
                Id = token["id"].ToStringInvariant(),
                Volume = new ExchangeVolume
                {
                    ConvertedVolume = token["vol"].ConvertInvariant<decimal>(),
                    BaseVolume = token["amount"].ConvertInvariant<decimal>(),
                    ConvertedSymbol = symbol,
                    BaseSymbol = symbol,
                    Timestamp = ts,
                }
            };
        }

        private ExchangeAPIOrderResult ParseState(string state)
        {
            switch (state)
            {
                case "pre-submitted":
                case "submitting":
                case "submitted":
                    return ExchangeAPIOrderResult.Pending;
                case "partial-filled":
                    return ExchangeAPIOrderResult.FilledPartially;
                case "filled":
                    return ExchangeAPIOrderResult.Filled;
                case "partial-canceled":
                case "canceled":
                    return ExchangeAPIOrderResult.Canceled;
                default:
                    return ExchangeAPIOrderResult.Unknown;
            }
        }

        private ExchangeOrderResult ParseOrder(JToken token)
        {
            ExchangeOrderResult result = new ExchangeOrderResult()
            {
                OrderId = token["id"].ToStringInvariant(),
                Symbol = token["symbol"].ToStringInvariant(),
                Amount = token["amount"].ConvertInvariant<decimal>(),
                AmountFilled = token["field-amount"].ConvertInvariant<decimal>(),
                Price = token["price"].ConvertInvariant<decimal>(),
                OrderDate = CryptoUtility.UnixTimeStampToDateTimeMilliseconds(token["created-at"].ConvertInvariant<long>()),
                IsBuy = token["type"].ToStringInvariant().StartsWith("buy"),
                Result = ParseState(token["state"].ToStringInvariant()),
            };

            if (result.Price == 0 && result.AmountFilled != 0m)
            {
                var amountCash = token["field-cash-amount"].ConvertInvariant<decimal>();
                result.Price = amountCash / result.AmountFilled;
            }

            return result;
        }

        private IEnumerable<ExchangeTrade> ParseTradesWebSocket(JToken token)
        {
            var trades = new List<ExchangeTrade>();
            foreach (var t in token)
            {
                var trade = new ExchangeTrade()
                {
                    Amount = t["amount"].ConvertInvariant<decimal>(),
                    // System.OverflowException: Value was either too large or too small for an Int64.
                    //Id = t["id"].ConvertInvariant<long>(),
                    IsBuy = t["direction"].ToStringLowerInvariant().EqualsWithOption("buy"),
                    Price = t["price"].ConvertInvariant<decimal>(),
                    Timestamp = CryptoUtility.UnixTimeStampToDateTimeMilliseconds(t["ts"].ConvertInvariant<long>())
                };
                trades.Add(trade);
            }

            return trades;
        }

        private async Task<string> GetAccountID(bool isMargin = false, string subtype = "")
        {
            var accounts = await OnGetAccountsAsync();
            var key = "spot_";
            if (isMargin)
            {
                key = "margin_" + subtype;
            }
            var account_id = accounts[key];
            return account_id;
        }
        #endregion


        /// <summary>
        /// Sign with ECDsa encryption method with the generated ECDsa private key
        /// </summary>
        /// <param name="privateKeyStr"></param>
        /// <param name="signData"></param>
        /// <returns></returns>
        private String GetPrivateSignatureStr(string privateKeyStr, string signData)
        {
            var privateSignedData = string.Empty;

#if NET471
            // net core not support this
            try
            {
                byte[] keyBytes = Convert.FromBase64String(privateKeyStr);
                CngKey cng = CngKey.Import(keyBytes, CngKeyBlobFormat.Pkcs8PrivateBlob);

                ECDsaCng dsa = new ECDsaCng(cng)
                {
                    HashAlgorithm = CngAlgorithm.Sha256
                };

                byte[] signDataBytes = Encoding.UTF8.GetBytes(signData);
                privateSignedData = Convert.ToBase64String(dsa.SignData(signDataBytes));
            }
            catch (CryptographicException e)
            {
                Console.WriteLine("Private signature error because: " + e.Message);
            }
#endif

            return privateSignedData;

            // net core 

            //var ecDsa = ECDsa.Create();
            //var ecParameters = new ECParameters();
            //ecParameters.Curve = null;
            //ecParameters.D = null;
            //ecParameters.Q = null;
            //ecDsa.ImportParameters(ecParameters);

            //byte[] signDataBytes = Encoding.UTF8.GetBytes(signData);
            //privateSignedData = Convert.ToBase64String(ecDsa.SignData(signDataBytes, HashAlgorithmName.SHA256));
        }
    }
}<|MERGE_RESOLUTION|>--- conflicted
+++ resolved
@@ -124,9 +124,9 @@
             return url.Uri;
         }
 
-        #endregion
-
-        #region Public APIs
+#endregion
+
+#region Public APIs
 
         public override string NormalizeSymbol(string symbol)
         {
@@ -243,26 +243,26 @@
             return ConnectWebSocket(string.Empty, (msg, _socket) =>
             {
                 /*
-                {"id":"id1","status":"ok","subbed":"market.btcusdt.trade.detail","ts":1527574853489}
-
-
-                {{
-                  "ch": "market.btcusdt.trade.detail",
-                  "ts": 1527574905759,
-                  "tick": {
-                    "id": 8232977476,
-                    "ts": 1527574905623,
-                    "data": [
-                      {
-                        "amount": 0.3066,
-                        "ts": 1527574905623,
-                        "id": 82329774765058180723,
-                        "price": 7101.81,
-                        "direction": "buy"
-                      }
-                    ]
-                  }
-                }}
+{"id":"id1","status":"ok","subbed":"market.btcusdt.trade.detail","ts":1527574853489}
+
+
+{{
+  "ch": "market.btcusdt.trade.detail",
+  "ts": 1527574905759,
+  "tick": {
+    "id": 8232977476,
+    "ts": 1527574905623,
+    "data": [
+      {
+        "amount": 0.3066,
+        "ts": 1527574905623,
+        "id": 82329774765058180723,
+        "price": 7101.81,
+        "direction": "buy"
+      }
+    ]
+  }
+}}
                  */
                 try
                 {
@@ -285,9 +285,7 @@
 
                     var tick = token["tick"];
                     var id = tick["id"].ConvertInvariant<long>();
-
-                    var data = tick["data"];
-                    var trades = ParseTradesWebSocket(data);
+                    var trades = ParseTradesWebSocket(tick);
                     foreach (var trade in trades)
                     {
                         trade.Id = id;
@@ -325,44 +323,44 @@
             return ConnectWebSocket(string.Empty, (msg, _socket) =>
             {
                 /*
-                {{
-                  "id": "id1",
-                  "status": "ok",
-                  "subbed": "market.btcusdt.depth.step0",
-                  "ts": 1526749164133
-                }}
-
-
-                {{
-                  "ch": "market.btcusdt.depth.step0",
-                  "ts": 1526749254037,
-                  "tick": {
-                    "bids": [
-                      [
-                        8268.3,
-                        0.101
-                      ],
-                      [
-                        8268.29,
-                        0.8248
-                      ],
+{{
+  "id": "id1",
+  "status": "ok",
+  "subbed": "market.btcusdt.depth.step0",
+  "ts": 1526749164133
+}}
+
+
+{{
+  "ch": "market.btcusdt.depth.step0",
+  "ts": 1526749254037,
+  "tick": {
+    "bids": [
+      [
+        8268.3,
+        0.101
+      ],
+      [
+        8268.29,
+        0.8248
+      ],
       
-                    ],
-                    "asks": [
-                      [
-                        8275.07,
-                        0.1961
-                      ],
+    ],
+    "asks": [
+      [
+        8275.07,
+        0.1961
+      ],
 	  
-                      [
-                        8337.1,
-                        0.5803
-                      ]
-                    ],
-                    "ts": 1526749254016,
-                    "version": 7664175145
-                  }
-                }}
+      [
+        8337.1,
+        0.5803
+      ]
+    ],
+    "ts": 1526749254016,
+    "version": 7664175145
+  }
+}}
                  */
                 try
                 {
@@ -412,43 +410,43 @@
         protected override async Task<ExchangeOrderBook> OnGetOrderBookAsync(string symbol, int maxCount = 100)
         {
             /*
-            {
-            "status": "ok",
-            "ch": "market.btcusdt.depth.step0",
-            "ts": 1489472598812,
-            "tick": {
-            "id": 1489464585407,
-            "ts": 1489464585407,
-            "bids": [
-                [7964, 0.0678], // [price, amount]
-                [7963, 0.9162],
-                [7961, 0.1],
-                [7960, 12.8898],
-                [7958, 1.2],
-                [7955, 2.1009],
-                [7954, 0.4708],
-                [7953, 0.0564],
-                [7951, 2.8031],
-                [7950, 13.7785],
-                [7949, 0.125],
-                [7948, 4],
-                [7942, 0.4337],
-                [7940, 6.1612],
-                [7936, 0.02],
-                [7935, 1.3575],
-                [7933, 2.002],
-                [7932, 1.3449],
-                [7930, 10.2974],
-                [7929, 3.2226]
-                ],
-            "asks": [
-                [7979, 0.0736],
-                [7980, 1.0292],
-                [7981, 5.5652],
-                [7986, 0.2416],
-                [7990, 1.9970],
-                [7995, 0.88],
-            */
+             {
+  "status": "ok",
+  "ch": "market.btcusdt.depth.step0",
+  "ts": 1489472598812,
+  "tick": {
+    "id": 1489464585407,
+    "ts": 1489464585407,
+    "bids": [
+      [7964, 0.0678], // [price, amount]
+      [7963, 0.9162],
+      [7961, 0.1],
+      [7960, 12.8898],
+      [7958, 1.2],
+      [7955, 2.1009],
+      [7954, 0.4708],
+      [7953, 0.0564],
+      [7951, 2.8031],
+      [7950, 13.7785],
+      [7949, 0.125],
+      [7948, 4],
+      [7942, 0.4337],
+      [7940, 6.1612],
+      [7936, 0.02],
+      [7935, 1.3575],
+      [7933, 2.002],
+      [7932, 1.3449],
+      [7930, 10.2974],
+      [7929, 3.2226]
+    ],
+    "asks": [
+      [7979, 0.0736],
+      [7980, 1.0292],
+      [7981, 5.5652],
+      [7986, 0.2416],
+      [7990, 1.9970],
+      [7995, 0.88],
+             */
             symbol = NormalizeSymbol(symbol);
             ExchangeOrderBook orders = new ExchangeOrderBook();
             JToken obj = await MakeJsonRequestAsync<JToken>("/market/depth?symbol=" + symbol + "&type=step0", BaseUrl, null);
@@ -459,21 +457,21 @@
         {
             /*
             {
-                "status": "ok",
-                "ch": "market.btcusdt.kline.1day",
-                "ts": 1499223904680,
-                “data”: [
-                    {
-                        "id": 1499184000,
-                        "amount": 37593.0266,
-                        "count": 0,
-                        "open": 1935.2000,
-                        "close": 1879.0000,
-                        "low": 1856.0000,
-                        "high": 1940.0000,
-                        "vol": 71031537.97866500
-                    },
-            */
+              "status": "ok",
+              "ch": "market.btcusdt.kline.1day",
+              "ts": 1499223904680,
+              “data”: [
+            {
+                "id": 1499184000,
+                "amount": 37593.0266,
+                "count": 0,
+                "open": 1935.2000,
+                "close": 1879.0000,
+                "low": 1856.0000,
+                "high": 1940.0000,
+                "vol": 71031537.97866500
+              },
+             */
 
             List<MarketCandle> candles = new List<MarketCandle>();
             symbol = NormalizeSymbol(symbol);
@@ -518,39 +516,6 @@
         {
             /*
             {[
-<<<<<<< HEAD
-                {
-                    "id": 3274515,
-                    "type": "spot",
-                    "subtype": "",
-                    "state": "working"
-                },
-                {
-                    "id": 4267855,
-                    "type": "margin",
-                    "subtype": "btcusdt",
-                    "state": "working"
-                },
-                {
-                    "id": 3544747,
-                    "type": "margin",
-                    "subtype": "ethusdt",
-                    "state": "working"
-                },
-                {
-                    "id": 3274640,
-                    "type": "otc",
-                    "subtype": "",
-                    "state": "working"
-                }
-            ]}
-            */
-            if (ReadCache("GetAccounts", out Dictionary<string, string> accounts))
-            {
-                return accounts;
-            }
-            accounts = new Dictionary<string, string>();
-=======
   {
     "id": 3274515,
     "type": "spot",
@@ -578,7 +543,6 @@
 ]}
  */
             Dictionary<string, string> accounts = new Dictionary<string, string>();
->>>>>>> e6a8f124
             var payload = await OnGetNoncePayloadAsync();
             JToken data = await MakeJsonRequestAsync<JToken>("/account/accounts", PrivateUrlV1, payload);
             foreach (var acc in data)
@@ -599,34 +563,34 @@
         protected override async Task<Dictionary<string, decimal>> OnGetAmountsAsync()
         {
             /*
-            "status": "ok",
-                "data": {
-                    "id": 3274515,
-                    "type": "spot",
-                    "state": "working",
-                    "list": [
-                        {
-                            "currency": "usdt",
-                            "type": "trade",
-                            "balance": "0.000045000000000000"
-                        },
-                        {
-                            "currency": "eth",
-                            "type": "frozen",
-                            "balance": "0.000000000000000000"
-                        },
-                        {
-                            "currency": "eth",
-                            "type": "trade",
-                            "balance": "0.044362165000000000"
-                        },
-                        {
-                            "currency": "eos",
-                            "type": "trade",
-                            "balance": "16.467000000000000000"
-                        },
-            */
-
+             
+  "status": "ok",
+  "data": {
+    "id": 3274515,
+    "type": "spot",
+    "state": "working",
+    "list": [
+      {
+        "currency": "usdt",
+        "type": "trade",
+        "balance": "0.000045000000000000"
+      },
+      {
+        "currency": "eth",
+        "type": "frozen",
+        "balance": "0.000000000000000000"
+      },
+      {
+        "currency": "eth",
+        "type": "trade",
+        "balance": "0.044362165000000000"
+      },
+      {
+        "currency": "eos",
+        "type": "trade",
+        "balance": "16.467000000000000000"
+      },
+             */
             var account_id = await GetAccountID();
 
             Dictionary<string, decimal> amounts = new Dictionary<string, decimal>();
@@ -687,24 +651,26 @@
         protected override async Task<ExchangeOrderResult> OnGetOrderDetailsAsync(string orderId, string symbol = null)
         {
             /*
-            "status": "ok",
-                "data": {
-                    "id": 3908501445,
-                    "symbol": "naseth",
-                    "account-id": 3274515,
-                    "amount": "0.050000000000000000",
-                    "price": "0.000001000000000000",
-                    "created-at": 1525100546601,
-                    "type": "buy-limit",
-                    "field-amount": "0.0",
-                    "field-cash-amount": "0.0",
-                    "field-fees": "0.0",
-                    "finished-at": 1525100816771,
-                    "source": "api",
-                    "state": "canceled",
-                    "canceled-at": 1525100816399
-                }
-            */
+             {{
+              "status": "ok",
+              "data": {
+                "id": 3908501445,
+                "symbol": "naseth",
+                "account-id": 3274515,
+                "amount": "0.050000000000000000",
+                "price": "0.000001000000000000",
+                "created-at": 1525100546601,
+                "type": "buy-limit",
+                "field-amount": "0.0",
+                "field-cash-amount": "0.0",
+                "field-fees": "0.0",
+                "finished-at": 1525100816771,
+                "source": "api",
+                "state": "canceled",
+                "canceled-at": 1525100816399
+              }
+            }}
+             */
             var payload = await OnGetNoncePayloadAsync();
             JToken data = await MakeJsonRequestAsync<JToken>($"/order/orders/{orderId}", PrivateUrlV1, payload);
             return ParseOrder(data);
@@ -799,18 +765,18 @@
             throw new NotImplementedException("Huobi does not provide a deposit API");
 
             /*
-                var payload = await GetNoncePayloadAsync();
-                payload.Add("need_new", forceRegenerate ? 1 : 0);
-                payload.Add("method", "GetDepositAddress");
-                payload.Add("coinName", symbol);
-                payload["method"] = "POST";
-                // "return":{"address": 1UHAnAWvxDB9XXETsi7z483zRRBmcUZxb3,"processed_amount": 1.00000000,"server_time": 1437146228 }
-                JToken token = await MakeJsonRequestAsync<JToken>("/", PrivateUrlV1, payload, "POST");
-                return new ExchangeDepositDetails
-                {
-                    Address = token["address"].ToStringInvariant(),
-                    Symbol = symbol
-                };
+            var payload = await GetNoncePayloadAsync();
+            payload.Add("need_new", forceRegenerate ? 1 : 0);
+            payload.Add("method", "GetDepositAddress");
+            payload.Add("coinName", symbol);
+            payload["method"] = "POST";
+            // "return":{"address": 1UHAnAWvxDB9XXETsi7z483zRRBmcUZxb3,"processed_amount": 1.00000000,"server_time": 1437146228 }
+            JToken token = await MakeJsonRequestAsync<JToken>("/", PrivateUrlV1, payload, "POST");
+            return new ExchangeDepositDetails
+            {
+                Address = token["address"].ToStringInvariant(),
+                Symbol = symbol
+            };
             */
         }
 
@@ -820,9 +786,9 @@
         }
 
 
-        #endregion
-
-        #region Private Functions
+#endregion
+
+#region Private Functions
 
         protected override JToken CheckJsonResponse(JToken result)
         {
