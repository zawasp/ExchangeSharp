﻿/*
MIT LICENSE

Copyright 2017 Digital Ruby, LLC - http://www.digitalruby.com

Permission is hereby granted, free of charge, to any person obtaining a copy of this software and associated documentation files (the "Software"), to deal in the Software without restriction, including without limitation the rights to use, copy, modify, merge, publish, distribute, sublicense, and/or sell copies of the Software, and to permit persons to whom the Software is furnished to do so, subject to the following conditions:

The above copyright notice and this permission notice shall be included in all copies or substantial portions of the Software.

THE SOFTWARE IS PROVIDED "AS IS", WITHOUT WARRANTY OF ANY KIND, EXPRESS OR IMPLIED, INCLUDING BUT NOT LIMITED TO THE WARRANTIES OF MERCHANTABILITY, FITNESS FOR A PARTICULAR PURPOSE AND NONINFRINGEMENT. IN NO EVENT SHALL THE AUTHORS OR COPYRIGHT HOLDERS BE LIABLE FOR ANY CLAIM, DAMAGES OR OTHER LIABILITY, WHETHER IN AN ACTION OF CONTRACT, TORT OR OTHERWISE, ARISING FROM, OUT OF OR IN CONNECTION WITH THE SOFTWARE OR THE USE OR OTHER DEALINGS IN THE SOFTWARE.
*/

using System;
using System.Collections.Generic;
using System.Threading.Tasks;

using Newtonsoft.Json.Linq;

namespace ExchangeSharp
{
    public sealed partial class ExchangeZBcomAPI : ExchangeAPI
    {
        public override string BaseUrl { get; set; } = "http://api.zb.com/data/v1";
        public override string BaseUrlWebSocket { get; set; } = "wss://api.zb.com:9999/websocket";
<<<<<<< HEAD
        public override string Name => ExchangeName.ZBcom;
=======
>>>>>>> d6a3d516

        public ExchangeZBcomAPI()
        {
            SymbolSeparator = "_";
            SymbolIsUppercase = false;
        }

        private string NormalizeSymbolWebsocket(string symbol)
        {
<<<<<<< HEAD
            return (symbol ?? string.Empty).ToLowerInvariant().Replace('-', '_');
        }

        private string NormalizeSymbolWebsocket(string symbol)
        {
            return (symbol ?? string.Empty).ToLowerInvariant().Replace("-", string.Empty);
        }

        public override string ExchangeSymbolToGlobalSymbol(string symbol)
        {
            return ExchangeSymbolToGlobalSymbolWithSeparator(symbol, SymbolSeparator[0]);
        }
=======
            if (symbol == null) return symbol;
>>>>>>> d6a3d516

            return (symbol ?? string.Empty).ToLowerInvariant().Replace("-", string.Empty);
        }

        #region publicAPI

        private async Task<Tuple<JToken, string>> MakeRequestZBcomAsync(string symbol, string subUrl, string baseUrl = null)
        {
            JToken obj = await MakeJsonRequestAsync<JToken>(subUrl.Replace("$SYMBOL$", symbol ?? string.Empty), baseUrl);
            return new Tuple<JToken, string>(obj, symbol);
        }

        private ExchangeTicker ParseTicker(string symbol, JToken data)
        {
            // {{"ticker":{"vol":"18202.5979","last":"6698.2","sell":"6703.21","buy":"6693.2","high":"6757.69","low":"6512.69"},"date":"1531822098779"}}
            return this.ParseTicker(data["ticker"], symbol, "sell", "buy", "last", "vol", "date", TimestampType.UnixMilliseconds);
        }

        private ExchangeTicker ParseTickerV2(string symbol, JToken data)
        {
            //{"hpybtc":{ "vol":"500450.0","last":"0.0000013949","sell":"0.0000013797","buy":"0.0000012977","high":"0.0000013949","low":"0.0000011892"}}
            return this.ParseTicker(data.First, symbol, "sell", "buy", "last", "vol");
        }

        protected override async Task<IEnumerable<string>> OnGetSymbolsAsync()
        {
            var data = await MakeRequestZBcomAsync(string.Empty, "/markets");
            List<string> symbols = new List<string>();
            foreach (JProperty prop in data.Item1)
            {
                symbols.Add(prop.Name);
            }
            return symbols;
        }

        protected override async Task<ExchangeTicker> OnGetTickerAsync(string symbol)
        {
            var data = await MakeRequestZBcomAsync(symbol, "/ticker?market=$SYMBOL$");
            return ParseTicker(data.Item2, data.Item1);
        }

        protected override async Task<IEnumerable<KeyValuePair<string, ExchangeTicker>>> OnGetTickersAsync()
        {
            //{ "hpybtc":{ "vol":"500450.0","last":"0.0000013949","sell":"0.0000013797","buy":"0.0000012977","high":"0.0000013949","low":"0.0000011892"},"tvqc":{ "vol":"2125511.1",

            var data = await MakeRequestZBcomAsync(null, "/allTicker", BaseUrl);
<<<<<<< HEAD
            var date = DateTime.UtcNow; //ZB.com doesn't give a timestamp when asking all tickers
=======
>>>>>>> d6a3d516
            List<KeyValuePair<string, ExchangeTicker>> tickers = new List<KeyValuePair<string, ExchangeTicker>>();
            string symbol;
            foreach (JToken token in data.Item1)
            {
                symbol = token.Path;
                tickers.Add(new KeyValuePair<string, ExchangeTicker>(symbol, ParseTickerV2(symbol, token)));
            }
            return tickers;
        }

<<<<<<< HEAD
        protected override IWebSocket OnGetTickerWebSocket(Action<KeyValuePair<string, ExchangeTicker>> callback, params string[] tickers)
        {
            if (callback == null)
            {
                return null;
            }

            return ConnectWebSocket(string.Empty, (msg, _socket) =>
            {
                /*
                {
                    "date": "1532157232637",
                    "channel": "btcusdt_ticker",
                    "dataType": "ticker",
                    "ticker": {
                        "vol": "14334.9373",
                        "high": "7680.0",
                        "low": "7205.86",
                        "last": "7331.99",
                        "buy": "7332.34",
                        "sell": "7335.56"
                    }
                }
                */

                try
                {
                    JToken token = JToken.Parse(msg.ToStringFromUTF8());
                    if (token["dataType"].ToStringInvariant() == "ticker")
                    {
                        string channel = token["channel"].ToStringInvariant();
                        var sArray = channel.Split('_');
                        string symbol = sArray[0];
                        JToken child = token["ticker"];
                        var ticker = new ExchangeTicker()
                        {
                            Ask = child["sell"].ConvertInvariant<decimal>(),
                            Bid = child["buy"].ConvertInvariant<decimal>(),
                            Last = child["last"].ConvertInvariant<decimal>(),
                            Volume = new ExchangeVolume()
                            {
                                Timestamp = CryptoUtility.UnixTimeStampToDateTimeMilliseconds(token["date"].ConvertInvariant<long>()),
                                BaseVolume = child["vol"].ConvertInvariant<decimal>()
                            }
                        };
                        callback(new KeyValuePair<string, ExchangeTicker>(symbol,ticker));
                    }
                }
                catch
                {
                }
            }, (_socket) =>
            {
                foreach (var ticker in tickers)
                {
                    string normalizedSymbol = NormalizeSymbolWebsocket(ticker);
                    string message = "{'event':'addChannel','channel':'" + normalizedSymbol + "_ticker',}";
                    _socket.SendMessage(message);
                }
            });
        }

        protected override IWebSocket OnGetTradesWebSocket(Action<KeyValuePair<string, ExchangeTrade>> callback, params string[] symbols)
        {
            if (callback == null)
            {
                return null;
            }

            return ConnectWebSocket(string.Empty, (msg, _socket) =>
            {
                try
                {
                    JToken token = JToken.Parse(msg.ToStringFromUTF8());
                    if (token["dataType"].ToStringInvariant() == "trades")
                    {
                        var channel = token["channel"].ToStringInvariant();
                        var sArray = channel.Split('_');
                        string symbol = sArray[0];
                        var data = token["data"];
                        var trades = ParseTradesWebsocket(data);
                        foreach (var trade in trades)
                        {
                            callback(new KeyValuePair<string, ExchangeTrade>(symbol, trade));
                        }
                    }
                }
                catch
                {
                }
            }, (_socket) =>
=======
        protected override IWebSocket OnGetTradesWebSocket(Action<KeyValuePair<string, ExchangeTrade>> callback, params string[] symbols)
        {
            return ConnectWebSocket(string.Empty, (_socket, msg) =>
            {
                JToken token = JToken.Parse(msg.ToStringFromUTF8());
                if (token["dataType"].ToStringInvariant() == "trades")
                {
                    var channel = token["channel"].ToStringInvariant();
                    var sArray = channel.Split('_');
                    string symbol = sArray[0];
                    var data = token["data"];
                    var trades = ParseTradesWebsocket(data);
                    foreach (var trade in trades)
                    {
                        callback(new KeyValuePair<string, ExchangeTrade>(symbol, trade));
                    }
                }
                return Task.CompletedTask;

            }, async (_socket) =>
>>>>>>> d6a3d516
            {
                foreach (var symbol in symbols)
                {
                    string normalizedSymbol = NormalizeSymbolWebsocket(symbol);
<<<<<<< HEAD
                    string message = "{'event':'addChannel','channel':'" + normalizedSymbol + "_trades',}";
                    _socket.SendMessage(message);
                }
            });
        }

        private IEnumerable<ExchangeTrade> ParseTradesWebsocket (JToken token)
=======
                    await _socket.SendMessageAsync(new { @event = "addChannel", channel = normalizedSymbol + "_trades" });
                }
            });
        }

        private IEnumerable<ExchangeTrade> ParseTradesWebsocket(JToken token)
>>>>>>> d6a3d516
        {
            //{ "amount":"0.0372","price": "7509.7","tid": 153806522,"date": 1532103901,"type": "sell","trade_type": "ask"},{"amount": "0.0076", ...
            var trades = new List<ExchangeTrade>();
            foreach (var t in token)
            {
<<<<<<< HEAD
                var trade = new ExchangeTrade()
                {
                    Amount = t["amount"].ConvertInvariant<decimal>(),
                    Price = t["price"].ConvertInvariant<decimal>(),
                    Id = t["tid"].ConvertInvariant<long>(),
                    Timestamp = CryptoUtility.UnixTimeStampToDateTimeSeconds(t["date"].ConvertInvariant<long>()),
                    IsBuy = t["type"].ToStringInvariant() == "buy" ? true : false
                };
                trades.Add(trade);
=======
                trades.Add(t.ParseTrade("amount", "price", "type", "date", TimestampType.UnixSeconds, "tid"));
>>>>>>> d6a3d516
            }
            return trades;
        }

        #endregion

        #region Error processing

        private string StatusToError(string status)
        {
            switch (status)
            {
                case "1000": return "Success";
                case "1001": return "Error Tips";
                case "1002": return "Internal Error";
                case "1003": return "Validate No Pass";
                case "1004": return "Transaction Password Locked";
                case "1005": return "Transaction Password Error";
                case "1006": return "Real - name verification is pending approval or not approval";
                case "1009": return "This interface is in maintaining";
                case "1010": return "Not open yet";
                case "1012": return "Permission denied.";
                case "2001": return "Insufficient CNY Balance";
                case "2002": return "Insufficient BTC Balance";
                case "2003": return "Insufficient LTC Balance";
                case "2005": return "Insufficient ETH Balance";
                case "2006": return "Insufficient ETC Balance";
                case "2007": return "Insufficient BTS Balance";
                case "2009": return "Insufficient account balance";
                case "3001": return "Not Found Order";
                case "3002": return "Invalid Money";
                case "3003": return "Invalid Amount";
                case "3004": return "No Such User";
                case "3005": return "Invalid Parameters";
                case "3006": return "Invalid IP or Differ From the Bound IP";
                case "3007": return "Invalid Request Time";
                case "3008": return "Not Found Transaction Record";
                case "4001": return "API Interface is locked or not enabled";
                case "4002": return "Request Too Frequently";

                default: return status;
            }
        }

        #endregion
    }

    public partial class ExchangeName { public const string ZBcom = "ZBcom"; }
}<|MERGE_RESOLUTION|>--- conflicted
+++ resolved
@@ -22,10 +22,6 @@
     {
         public override string BaseUrl { get; set; } = "http://api.zb.com/data/v1";
         public override string BaseUrlWebSocket { get; set; } = "wss://api.zb.com:9999/websocket";
-<<<<<<< HEAD
-        public override string Name => ExchangeName.ZBcom;
-=======
->>>>>>> d6a3d516
 
         public ExchangeZBcomAPI()
         {
@@ -35,22 +31,7 @@
 
         private string NormalizeSymbolWebsocket(string symbol)
         {
-<<<<<<< HEAD
-            return (symbol ?? string.Empty).ToLowerInvariant().Replace('-', '_');
-        }
-
-        private string NormalizeSymbolWebsocket(string symbol)
-        {
-            return (symbol ?? string.Empty).ToLowerInvariant().Replace("-", string.Empty);
-        }
-
-        public override string ExchangeSymbolToGlobalSymbol(string symbol)
-        {
-            return ExchangeSymbolToGlobalSymbolWithSeparator(symbol, SymbolSeparator[0]);
-        }
-=======
             if (symbol == null) return symbol;
->>>>>>> d6a3d516
 
             return (symbol ?? string.Empty).ToLowerInvariant().Replace("-", string.Empty);
         }
@@ -97,10 +78,6 @@
             //{ "hpybtc":{ "vol":"500450.0","last":"0.0000013949","sell":"0.0000013797","buy":"0.0000012977","high":"0.0000013949","low":"0.0000011892"},"tvqc":{ "vol":"2125511.1",
 
             var data = await MakeRequestZBcomAsync(null, "/allTicker", BaseUrl);
-<<<<<<< HEAD
-            var date = DateTime.UtcNow; //ZB.com doesn't give a timestamp when asking all tickers
-=======
->>>>>>> d6a3d516
             List<KeyValuePair<string, ExchangeTicker>> tickers = new List<KeyValuePair<string, ExchangeTicker>>();
             string symbol;
             foreach (JToken token in data.Item1)
@@ -111,99 +88,6 @@
             return tickers;
         }
 
-<<<<<<< HEAD
-        protected override IWebSocket OnGetTickerWebSocket(Action<KeyValuePair<string, ExchangeTicker>> callback, params string[] tickers)
-        {
-            if (callback == null)
-            {
-                return null;
-            }
-
-            return ConnectWebSocket(string.Empty, (msg, _socket) =>
-            {
-                /*
-                {
-                    "date": "1532157232637",
-                    "channel": "btcusdt_ticker",
-                    "dataType": "ticker",
-                    "ticker": {
-                        "vol": "14334.9373",
-                        "high": "7680.0",
-                        "low": "7205.86",
-                        "last": "7331.99",
-                        "buy": "7332.34",
-                        "sell": "7335.56"
-                    }
-                }
-                */
-
-                try
-                {
-                    JToken token = JToken.Parse(msg.ToStringFromUTF8());
-                    if (token["dataType"].ToStringInvariant() == "ticker")
-                    {
-                        string channel = token["channel"].ToStringInvariant();
-                        var sArray = channel.Split('_');
-                        string symbol = sArray[0];
-                        JToken child = token["ticker"];
-                        var ticker = new ExchangeTicker()
-                        {
-                            Ask = child["sell"].ConvertInvariant<decimal>(),
-                            Bid = child["buy"].ConvertInvariant<decimal>(),
-                            Last = child["last"].ConvertInvariant<decimal>(),
-                            Volume = new ExchangeVolume()
-                            {
-                                Timestamp = CryptoUtility.UnixTimeStampToDateTimeMilliseconds(token["date"].ConvertInvariant<long>()),
-                                BaseVolume = child["vol"].ConvertInvariant<decimal>()
-                            }
-                        };
-                        callback(new KeyValuePair<string, ExchangeTicker>(symbol,ticker));
-                    }
-                }
-                catch
-                {
-                }
-            }, (_socket) =>
-            {
-                foreach (var ticker in tickers)
-                {
-                    string normalizedSymbol = NormalizeSymbolWebsocket(ticker);
-                    string message = "{'event':'addChannel','channel':'" + normalizedSymbol + "_ticker',}";
-                    _socket.SendMessage(message);
-                }
-            });
-        }
-
-        protected override IWebSocket OnGetTradesWebSocket(Action<KeyValuePair<string, ExchangeTrade>> callback, params string[] symbols)
-        {
-            if (callback == null)
-            {
-                return null;
-            }
-
-            return ConnectWebSocket(string.Empty, (msg, _socket) =>
-            {
-                try
-                {
-                    JToken token = JToken.Parse(msg.ToStringFromUTF8());
-                    if (token["dataType"].ToStringInvariant() == "trades")
-                    {
-                        var channel = token["channel"].ToStringInvariant();
-                        var sArray = channel.Split('_');
-                        string symbol = sArray[0];
-                        var data = token["data"];
-                        var trades = ParseTradesWebsocket(data);
-                        foreach (var trade in trades)
-                        {
-                            callback(new KeyValuePair<string, ExchangeTrade>(symbol, trade));
-                        }
-                    }
-                }
-                catch
-                {
-                }
-            }, (_socket) =>
-=======
         protected override IWebSocket OnGetTradesWebSocket(Action<KeyValuePair<string, ExchangeTrade>> callback, params string[] symbols)
         {
             return ConnectWebSocket(string.Empty, (_socket, msg) =>
@@ -224,45 +108,22 @@
                 return Task.CompletedTask;
 
             }, async (_socket) =>
->>>>>>> d6a3d516
             {
                 foreach (var symbol in symbols)
                 {
                     string normalizedSymbol = NormalizeSymbolWebsocket(symbol);
-<<<<<<< HEAD
-                    string message = "{'event':'addChannel','channel':'" + normalizedSymbol + "_trades',}";
-                    _socket.SendMessage(message);
-                }
-            });
-        }
-
-        private IEnumerable<ExchangeTrade> ParseTradesWebsocket (JToken token)
-=======
                     await _socket.SendMessageAsync(new { @event = "addChannel", channel = normalizedSymbol + "_trades" });
                 }
             });
         }
 
         private IEnumerable<ExchangeTrade> ParseTradesWebsocket(JToken token)
->>>>>>> d6a3d516
         {
             //{ "amount":"0.0372","price": "7509.7","tid": 153806522,"date": 1532103901,"type": "sell","trade_type": "ask"},{"amount": "0.0076", ...
             var trades = new List<ExchangeTrade>();
             foreach (var t in token)
             {
-<<<<<<< HEAD
-                var trade = new ExchangeTrade()
-                {
-                    Amount = t["amount"].ConvertInvariant<decimal>(),
-                    Price = t["price"].ConvertInvariant<decimal>(),
-                    Id = t["tid"].ConvertInvariant<long>(),
-                    Timestamp = CryptoUtility.UnixTimeStampToDateTimeSeconds(t["date"].ConvertInvariant<long>()),
-                    IsBuy = t["type"].ToStringInvariant() == "buy" ? true : false
-                };
-                trades.Add(trade);
-=======
                 trades.Add(t.ParseTrade("amount", "price", "type", "date", TimestampType.UnixSeconds, "tid"));
->>>>>>> d6a3d516
             }
             return trades;
         }
